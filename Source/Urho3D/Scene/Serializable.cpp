--- conflicted
+++ resolved
@@ -1,1067 +1,1049 @@
-//
-// Copyright (c) 2008-2017 the Urho3D project.
-//
-// Permission is hereby granted, free of charge, to any person obtaining a copy
-// of this software and associated documentation files (the "Software"), to deal
-// in the Software without restriction, including without limitation the rights
-// to use, copy, modify, merge, publish, distribute, sublicense, and/or sell
-// copies of the Software, and to permit persons to whom the Software is
-// furnished to do so, subject to the following conditions:
-//
-// The above copyright notice and this permission notice shall be included in
-// all copies or substantial portions of the Software.
-//
-// THE SOFTWARE IS PROVIDED "AS IS", WITHOUT WARRANTY OF ANY KIND, EXPRESS OR
-// IMPLIED, INCLUDING BUT NOT LIMITED TO THE WARRANTIES OF MERCHANTABILITY,
-// FITNESS FOR A PARTICULAR PURPOSE AND NONINFRINGEMENT. IN NO EVENT SHALL THE
-// AUTHORS OR COPYRIGHT HOLDERS BE LIABLE FOR ANY CLAIM, DAMAGES OR OTHER
-// LIABILITY, WHETHER IN AN ACTION OF CONTRACT, TORT OR OTHERWISE, ARISING FROM,
-// OUT OF OR IN CONNECTION WITH THE SOFTWARE OR THE USE OR OTHER DEALINGS IN
-// THE SOFTWARE.
-//
-
-#include "../Precompiled.h"
-
-#include "../Core/Context.h"
-#include "../IO/Deserializer.h"
-#include "../IO/Log.h"
-#include "../IO/Serializer.h"
-#include "../Resource/XMLElement.h"
-#include "../Resource/JSONValue.h"
-#include "../Scene/ReplicationState.h"
-#include "../Scene/SceneEvents.h"
-#include "../Scene/Serializable.h"
-
-#include "../DebugNew.h"
-
-namespace Urho3D
-{
-
-static unsigned RemapAttributeIndex(const Vector<AttributeInfo>* attributes, const AttributeInfo& netAttr, unsigned netAttrIndex)
-{
-    if (!attributes)
-        return netAttrIndex; // Could not remap
-
-    for (unsigned i = 0; i < attributes->Size(); ++i)
-    {
-        const AttributeInfo& attr = attributes->At(i);
-        // Compare accessor to avoid name string compare
-        if (attr.accessor_.Get() && attr.accessor_.Get() == netAttr.accessor_.Get())
-            return i;
-    }
-
-    return netAttrIndex; // Could not remap
-}
-
-Serializable::Serializable(Context* context) :
-    Object(context),
-    temporary_(false)
-{
-}
-
-Serializable::~Serializable()
-{
-}
-
-void Serializable::OnSetAttribute(const AttributeInfo& attr, const Variant& src)
-{
-    // Check for accessor function mode
-    if (attr.accessor_)
-        attr.accessor_->Set(this, src);
-    else
-    {
-        // Calculate the destination address
-        void* dest = attr.ptr_ ? attr.ptr_ : reinterpret_cast<unsigned char*>(this) + attr.offset_;
-
-<<<<<<< HEAD
-        switch (attr.type_)
-        {
-        case VAR_INT:
-            // If enum type, use the low 8 bits only
-            if (attr.enumNames_)
-                *(reinterpret_cast<unsigned char*>(dest)) = src.GetInt();
-            else
-                *(reinterpret_cast<int*>(dest)) = src.GetInt();
-            break;
-=======
-    // Get the destination address
-    assert(attr.ptr_);
-    void* dest = attr.ptr_;
->>>>>>> 54ed4c91
-
-        case VAR_INT64:
-            *(reinterpret_cast<unsigned long long*>(dest)) = src.GetUInt64();
-            break;
-
-<<<<<<< HEAD
-        case VAR_BOOL:
-            *(reinterpret_cast<bool*>(dest)) = src.GetBool();
-            break;
-=======
-    case VAR_INT64:
-        *(reinterpret_cast<long long*>(dest)) = src.GetInt64();
-        break;
-
-    case VAR_BOOL:
-        *(reinterpret_cast<bool*>(dest)) = src.GetBool();
-        break;
->>>>>>> 54ed4c91
-
-        case VAR_FLOAT:
-            *(reinterpret_cast<float*>(dest)) = src.GetFloat();
-            break;
-
-        case VAR_VECTOR2:
-            *(reinterpret_cast<Vector2*>(dest)) = src.GetVector2();
-            break;
-
-        case VAR_VECTOR3:
-            *(reinterpret_cast<Vector3*>(dest)) = src.GetVector3();
-            break;
-
-        case VAR_VECTOR4:
-            *(reinterpret_cast<Vector4*>(dest)) = src.GetVector4();
-            break;
-
-        case VAR_QUATERNION:
-            *(reinterpret_cast<Quaternion*>(dest)) = src.GetQuaternion();
-            break;
-
-        case VAR_COLOR:
-            *(reinterpret_cast<Color*>(dest)) = src.GetColor();
-            break;
-
-        case VAR_STRING:
-            *(reinterpret_cast<String*>(dest)) = src.GetString();
-            break;
-
-        case VAR_BUFFER:
-            *(reinterpret_cast<PODVector<unsigned char>*>(dest)) = src.GetBuffer();
-            break;
-
-        case VAR_RESOURCEREF:
-            *(reinterpret_cast<ResourceRef*>(dest)) = src.GetResourceRef();
-            break;
-
-        case VAR_RESOURCEREFLIST:
-            *(reinterpret_cast<ResourceRefList*>(dest)) = src.GetResourceRefList();
-            break;
-
-        case VAR_VARIANTVECTOR:
-            *(reinterpret_cast<VariantVector*>(dest)) = src.GetVariantVector();
-            break;
-
-        case VAR_STRINGVECTOR:
-            *(reinterpret_cast<StringVector*>(dest)) = src.GetStringVector();
-            break;
-
-        case VAR_VARIANTMAP:
-            *(reinterpret_cast<VariantMap*>(dest)) = src.GetVariantMap();
-            break;
-
-        case VAR_INTRECT:
-            *(reinterpret_cast<IntRect*>(dest)) = src.GetIntRect();
-            break;
-
-        case VAR_INTVECTOR2:
-            *(reinterpret_cast<IntVector2*>(dest)) = src.GetIntVector2();
-            break;
-
-        case VAR_INTVECTOR3:
-            *(reinterpret_cast<IntVector3*>(dest)) = src.GetIntVector3();
-            break;
-
-        case VAR_DOUBLE:
-            *(reinterpret_cast<double*>(dest)) = src.GetDouble();
-            break;
-
-        default:
-            URHO3D_LOGERROR("Unsupported attribute type for OnSetAttribute()");
-            return;
-        }
-    }
-
-    // If it is a network attribute then mark it for next network update
-    if (attr.mode_ & AM_NET)
-        MarkNetworkUpdate();
-}
-
-void Serializable::OnGetAttribute(const AttributeInfo& attr, Variant& dest) const
-{
-    // Check for accessor function mode
-    if (attr.accessor_)
-    {
-        attr.accessor_->Get(this, dest);
-        return;
-    }
-
-    // Get the source address
-    assert(attr.ptr_);
-    const void* src = attr.ptr_;
-
-    switch (attr.type_)
-    {
-    case VAR_INT:
-        // If enum type, use the low 8 bits only
-        if (attr.enumNames_)
-            dest = *(reinterpret_cast<const unsigned char*>(src));
-        else
-            dest = *(reinterpret_cast<const int*>(src));
-        break;
-
-    case VAR_INT64:
-<<<<<<< HEAD
-        dest = *(reinterpret_cast<const unsigned long long*>(src));
-=======
-        dest = *(reinterpret_cast<const long long*>(src));
->>>>>>> 54ed4c91
-        break;
-
-    case VAR_BOOL:
-        dest = *(reinterpret_cast<const bool*>(src));
-        break;
-
-    case VAR_FLOAT:
-        dest = *(reinterpret_cast<const float*>(src));
-        break;
-
-    case VAR_VECTOR2:
-        dest = *(reinterpret_cast<const Vector2*>(src));
-        break;
-
-    case VAR_VECTOR3:
-        dest = *(reinterpret_cast<const Vector3*>(src));
-        break;
-
-    case VAR_VECTOR4:
-        dest = *(reinterpret_cast<const Vector4*>(src));
-        break;
-
-    case VAR_QUATERNION:
-        dest = *(reinterpret_cast<const Quaternion*>(src));
-        break;
-
-    case VAR_COLOR:
-        dest = *(reinterpret_cast<const Color*>(src));
-        break;
-
-    case VAR_STRING:
-        dest = *(reinterpret_cast<const String*>(src));
-        break;
-
-    case VAR_BUFFER:
-        dest = *(reinterpret_cast<const PODVector<unsigned char>*>(src));
-        break;
-
-    case VAR_RESOURCEREF:
-        dest = *(reinterpret_cast<const ResourceRef*>(src));
-        break;
-
-    case VAR_RESOURCEREFLIST:
-        dest = *(reinterpret_cast<const ResourceRefList*>(src));
-        break;
-
-    case VAR_VARIANTVECTOR:
-        dest = *(reinterpret_cast<const VariantVector*>(src));
-        break;
-
-    case VAR_STRINGVECTOR:
-        dest = *(reinterpret_cast<const StringVector*>(src));
-        break;
-
-    case VAR_VARIANTMAP:
-        dest = *(reinterpret_cast<const VariantMap*>(src));
-        break;
-
-    case VAR_INTRECT:
-        dest = *(reinterpret_cast<const IntRect*>(src));
-        break;
-
-    case VAR_INTVECTOR2:
-        dest = *(reinterpret_cast<const IntVector2*>(src));
-        break;
-
-    case VAR_INTVECTOR3:
-        dest = *(reinterpret_cast<const IntVector3*>(src));
-        break;
-
-    case VAR_DOUBLE:
-        dest = *(reinterpret_cast<const double*>(src));
-        break;
-
-    default:
-        URHO3D_LOGERROR("Unsupported attribute type for OnGetAttribute()");
-        return;
-    }
-}
-
-const Vector<AttributeInfo>* Serializable::GetAttributes() const
-{
-    return context_->GetAttributes(GetType());
-}
-
-const Vector<AttributeInfo>* Serializable::GetNetworkAttributes() const
-{
-    return networkState_ ? networkState_->attributes_ : context_->GetNetworkAttributes(GetType());
-}
-
-bool Serializable::Load(Deserializer& source, bool setInstanceDefault)
-{
-    const Vector<AttributeInfo>* attributes = GetAttributes();
-    if (!attributes)
-        return true;
-
-    for (unsigned i = 0; i < attributes->Size(); ++i)
-    {
-        const AttributeInfo& attr = attributes->At(i);
-        if (!(attr.mode_ & AM_FILE))
-            continue;
-
-        if (source.IsEof())
-        {
-            URHO3D_LOGERROR("Could not load " + GetTypeName() + ", stream not open or at end");
-            return false;
-        }
-
-        Variant varValue = source.ReadVariant(attr.type_);
-        OnSetAttribute(attr, varValue);
-
-        if (setInstanceDefault)
-            SetInstanceDefault(attr.name_, varValue);
-    }
-
-    return true;
-}
-
-bool Serializable::Save(Serializer& dest) const
-{
-    const Vector<AttributeInfo>* attributes = GetAttributes();
-    if (!attributes)
-        return true;
-
-    Variant value;
-
-    for (unsigned i = 0; i < attributes->Size(); ++i)
-    {
-        const AttributeInfo& attr = attributes->At(i);
-        if (!(attr.mode_ & AM_FILE) || (attr.mode_ & AM_FILEREADONLY) == AM_FILEREADONLY)
-            continue;
-
-        OnGetAttribute(attr, value);
-
-        if (!dest.WriteVariantData(value))
-        {
-            URHO3D_LOGERROR("Could not save " + GetTypeName() + ", writing to stream failed");
-            return false;
-        }
-    }
-
-    return true;
-}
-
-bool Serializable::LoadXML(const XMLElement& source, bool setInstanceDefault)
-{
-    if (source.IsNull())
-    {
-        URHO3D_LOGERROR("Could not load " + GetTypeName() + ", null source element");
-        return false;
-    }
-
-    const Vector<AttributeInfo>* attributes = GetAttributes();
-    if (!attributes)
-        return true;
-
-    XMLElement attrElem = source.GetChild("attribute");
-    unsigned startIndex = 0;
-
-    while (attrElem)
-    {
-        String name = attrElem.GetAttribute("name");
-        unsigned i = startIndex;
-        unsigned attempts = attributes->Size();
-
-        while (attempts)
-        {
-            const AttributeInfo& attr = attributes->At(i);
-            if ((attr.mode_ & AM_FILE) && !attr.name_.Compare(name, true))
-            {
-                Variant varValue;
-
-                // If enums specified, do enum lookup and int assignment. Otherwise assign the variant directly
-                if (attr.enumNames_)
-                {
-                    String value = attrElem.GetAttribute("value");
-                    bool enumFound = false;
-                    int enumValue = 0;
-                    const char** enumPtr = attr.enumNames_;
-                    while (*enumPtr)
-                    {
-                        if (!value.Compare(*enumPtr, false))
-                        {
-                            enumFound = true;
-                            break;
-                        }
-                        ++enumPtr;
-                        ++enumValue;
-                    }
-                    if (enumFound)
-                        varValue = enumValue;
-                    else
-                        URHO3D_LOGWARNING("Unknown enum value " + value + " in attribute " + attr.name_);
-                }
-                else
-                    varValue = attrElem.GetVariantValue(attr.type_);
-
-                if (!varValue.IsEmpty())
-                {
-                    OnSetAttribute(attr, varValue);
-
-                    if (setInstanceDefault)
-                        SetInstanceDefault(attr.name_, varValue);
-                }
-
-                startIndex = (i + 1) % attributes->Size();
-                break;
-            }
-            else
-            {
-                i = (i + 1) % attributes->Size();
-                --attempts;
-            }
-        }
-
-        if (!attempts)
-            URHO3D_LOGWARNING("Unknown attribute " + name + " in XML data");
-
-        attrElem = attrElem.GetNext("attribute");
-    }
-
-    return true;
-}
-
-bool Serializable::LoadJSON(const JSONValue& source, bool setInstanceDefault)
-{
-    if (source.IsNull())
-    {
-        URHO3D_LOGERROR("Could not load " + GetTypeName() + ", null JSON source element");
-        return false;
-    }
-
-    const Vector<AttributeInfo>* attributes = GetAttributes();
-    if (!attributes)
-        return true;
-
-    // Get attributes value
-    JSONValue attributesValue = source.Get("attributes");
-    if (attributesValue.IsNull())
-        return true;
-    // Warn if the attributes value isn't an object
-    if (!attributesValue.IsObject())
-    {
-        URHO3D_LOGWARNING("'attributes' object is present in " + GetTypeName() + " but is not a JSON object; skipping load");
-        return true;
-    }
-
-    const JSONObject& attributesObject = attributesValue.GetObject();
-
-    unsigned startIndex = 0;
-
-    for (JSONObject::ConstIterator it = attributesObject.Begin(); it != attributesObject.End();)
-    {
-        String name = it->first_;
-        const JSONValue& value = it->second_;
-        unsigned i = startIndex;
-        unsigned attempts = attributes->Size();
-
-        while (attempts)
-        {
-            const AttributeInfo& attr = attributes->At(i);
-            if ((attr.mode_ & AM_FILE) && !attr.name_.Compare(name, true))
-            {
-                Variant varValue;
-
-                // If enums specified, do enum lookup ad int assignment. Otherwise assign variant directly
-                if (attr.enumNames_)
-                {
-                    String valueStr = value.GetString();
-                    bool enumFound = false;
-                    int enumValue = 0;
-                    const char** enumPtr = attr.enumNames_;
-                    while (*enumPtr)
-                    {
-                        if (!valueStr.Compare(*enumPtr, false))
-                        {
-                            enumFound = true;
-                            break;
-                        }
-                        ++enumPtr;
-                        ++enumValue;
-                    }
-                    if (enumFound)
-                        varValue = enumValue;
-                    else
-                        URHO3D_LOGWARNING("Unknown enum value " + valueStr + " in attribute " + attr.name_);
-                }
-                else
-                    varValue = value.GetVariantValue(attr.type_);
-
-                if (!varValue.IsEmpty())
-                {
-                    OnSetAttribute(attr, varValue);
-
-                    if (setInstanceDefault)
-                        SetInstanceDefault(attr.name_, varValue);
-                }
-
-                startIndex = (i + 1) % attributes->Size();
-                break;
-            }
-            else
-            {
-                i = (i + 1) % attributes->Size();
-                --attempts;
-            }
-        }
-
-        if (!attempts)
-            URHO3D_LOGWARNING("Unknown attribute " + name + " in JSON data");
-
-        it++;
-    }
-
-    return true;
-}
-
-bool Serializable::SaveXML(XMLElement& dest) const
-{
-    if (dest.IsNull())
-    {
-        URHO3D_LOGERROR("Could not save " + GetTypeName() + ", null destination element");
-        return false;
-    }
-
-    const Vector<AttributeInfo>* attributes = GetAttributes();
-    if (!attributes)
-        return true;
-
-    Variant value;
-
-    for (unsigned i = 0; i < attributes->Size(); ++i)
-    {
-        const AttributeInfo& attr = attributes->At(i);
-        if (!(attr.mode_ & AM_FILE) || (attr.mode_ & AM_FILEREADONLY) == AM_FILEREADONLY)
-            continue;
-
-        OnGetAttribute(attr, value);
-        Variant defaultValue(GetAttributeDefault(i));
-
-        // In XML serialization default values can be skipped. This will make the file easier to read or edit manually
-        if (value == defaultValue && !SaveDefaultAttributes())
-            continue;
-
-        XMLElement attrElem = dest.CreateChild("attribute");
-        attrElem.SetAttribute("name", attr.name_);
-        // If enums specified, set as an enum string. Otherwise set directly as a Variant
-        if (attr.enumNames_)
-        {
-            int enumValue = value.GetInt();
-            attrElem.SetAttribute("value", attr.enumNames_[enumValue]);
-        }
-        else
-            attrElem.SetVariantValue(value);
-    }
-
-    return true;
-}
-
-bool Serializable::SaveJSON(JSONValue& dest) const
-{
-    const Vector<AttributeInfo>* attributes = GetAttributes();
-    if (!attributes)
-        return true;
-
-    Variant value;
-    JSONValue attributesValue;
-
-    for (unsigned i = 0; i < attributes->Size(); ++i)
-    {
-        const AttributeInfo& attr = attributes->At(i);
-        if (!(attr.mode_ & AM_FILE) || (attr.mode_ & AM_FILEREADONLY) == AM_FILEREADONLY)
-            continue;
-
-        OnGetAttribute(attr, value);
-        Variant defaultValue(GetAttributeDefault(i));
-
-        // In JSON serialization default values can be skipped. This will make the file easier to read or edit manually
-        if (value == defaultValue && !SaveDefaultAttributes())
-            continue;
-
-        JSONValue attrVal;
-        // If enums specified, set as an enum string. Otherwise set directly as a Variant
-        if (attr.enumNames_)
-        {
-            int enumValue = value.GetInt();
-            attrVal = attr.enumNames_[enumValue];
-        }
-        else
-            attrVal.SetVariantValue(value, context_);
-
-        attributesValue.Set(attr.name_, attrVal);
-    }
-    dest.Set("attributes", attributesValue);
-
-    return true;
-}
-
-bool Serializable::SetAttribute(unsigned index, const Variant& value)
-{
-    const Vector<AttributeInfo>* attributes = GetAttributes();
-    if (!attributes)
-    {
-        URHO3D_LOGERROR(GetTypeName() + " has no attributes");
-        return false;
-    }
-    if (index >= attributes->Size())
-    {
-        URHO3D_LOGERROR("Attribute index out of bounds");
-        return false;
-    }
-
-    const AttributeInfo& attr = attributes->At(index);
-
-    // Check that the new value's type matches the attribute type
-    if (value.GetType() == attr.type_)
-    {
-        OnSetAttribute(attr, value);
-        return true;
-    }
-    else
-    {
-        URHO3D_LOGERROR("Could not set attribute " + attr.name_ + ": expected type " + Variant::GetTypeName(attr.type_) +
-                 " but got " + value.GetTypeName());
-        return false;
-    }
-}
-
-bool Serializable::SetAttribute(const String& name, const Variant& value)
-{
-    const Vector<AttributeInfo>* attributes = GetAttributes();
-    if (!attributes)
-    {
-        URHO3D_LOGERROR(GetTypeName() + " has no attributes");
-        return false;
-    }
-
-    for (Vector<AttributeInfo>::ConstIterator i = attributes->Begin(); i != attributes->End(); ++i)
-    {
-        if (!i->name_.Compare(name, true))
-        {
-            // Check that the new value's type matches the attribute type
-            if (value.GetType() == i->type_)
-            {
-                OnSetAttribute(*i, value);
-                return true;
-            }
-            else
-            {
-                URHO3D_LOGERROR("Could not set attribute " + i->name_ + ": expected type " + Variant::GetTypeName(i->type_)
-                         + " but got " + value.GetTypeName());
-                return false;
-            }
-        }
-    }
-
-    URHO3D_LOGERROR("Could not find attribute " + name + " in " + GetTypeName());
-    return false;
-}
-
-void Serializable::ResetToDefault()
-{
-    const Vector<AttributeInfo>* attributes = GetAttributes();
-    if (!attributes)
-        return;
-
-    for (unsigned i = 0; i < attributes->Size(); ++i)
-    {
-        const AttributeInfo& attr = attributes->At(i);
-        if (attr.mode_ & (AM_NOEDIT | AM_NODEID | AM_COMPONENTID | AM_NODEIDVECTOR))
-            continue;
-
-        Variant defaultValue = GetInstanceDefault(attr.name_);
-        if (defaultValue.IsEmpty())
-            defaultValue = attr.defaultValue_;
-
-        OnSetAttribute(attr, defaultValue);
-    }
-}
-
-void Serializable::RemoveInstanceDefault()
-{
-    instanceDefaultValues_.Reset();
-}
-
-void Serializable::SetTemporary(bool enable)
-{
-    if (enable != temporary_)
-    {
-        temporary_ = enable;
-
-        using namespace TemporaryChanged;
-
-        VariantMap& eventData = GetEventDataMap();
-        eventData[P_SERIALIZABLE] = this;
-
-        SendEvent(E_TEMPORARYCHANGED, eventData);
-    }
-}
-
-void Serializable::SetInterceptNetworkUpdate(const String& attributeName, bool enable)
-{
-    AllocateNetworkState();
-
-    const Vector<AttributeInfo>* attributes = networkState_->attributes_;
-    if (!attributes)
-        return;
-
-    for (unsigned i = 0; i < attributes->Size(); ++i)
-    {
-        const AttributeInfo& attr = attributes->At(i);
-        if (!attr.name_.Compare(attributeName, true))
-        {
-            if (enable)
-                networkState_->interceptMask_ |= 1ULL << i;
-            else
-                networkState_->interceptMask_ &= ~(1ULL << i);
-            break;
-        }
-    }
-}
-
-void Serializable::AllocateNetworkState()
-{
-    if (networkState_)
-        return;
-
-    const Vector<AttributeInfo>* networkAttributes = GetNetworkAttributes();
-    networkState_ = new NetworkState();
-    networkState_->attributes_ = networkAttributes;
-
-    if (!networkAttributes)
-        return;
-
-    unsigned numAttributes = networkAttributes->Size();
-
-    if (networkState_->currentValues_.Size() != numAttributes)
-    {
-        networkState_->currentValues_.Resize(numAttributes);
-        networkState_->previousValues_.Resize(numAttributes);
-
-        // Copy the default attribute values to the previous state as a starting point
-        for (unsigned i = 0; i < numAttributes; ++i)
-            networkState_->previousValues_[i] = networkAttributes->At(i).defaultValue_;
-    }
-}
-
-void Serializable::WriteInitialDeltaUpdate(Serializer& dest, unsigned char timeStamp)
-{
-    if (!networkState_)
-    {
-        URHO3D_LOGERROR("WriteInitialDeltaUpdate called without allocated NetworkState");
-        return;
-    }
-
-    const Vector<AttributeInfo>* attributes = networkState_->attributes_;
-    if (!attributes)
-        return;
-
-    unsigned numAttributes = attributes->Size();
-    DirtyBits attributeBits;
-
-    // Compare against defaults
-    for (unsigned i = 0; i < numAttributes; ++i)
-    {
-        const AttributeInfo& attr = attributes->At(i);
-        if (networkState_->currentValues_[i] != attr.defaultValue_)
-            attributeBits.Set(i);
-    }
-
-    // First write the change bitfield, then attribute data for non-default attributes
-    dest.WriteUByte(timeStamp);
-    dest.Write(attributeBits.data_, (numAttributes + 7) >> 3);
-
-    for (unsigned i = 0; i < numAttributes; ++i)
-    {
-        if (attributeBits.IsSet(i))
-            dest.WriteVariantData(networkState_->currentValues_[i]);
-    }
-}
-
-void Serializable::WriteDeltaUpdate(Serializer& dest, const DirtyBits& attributeBits, unsigned char timeStamp)
-{
-    if (!networkState_)
-    {
-        URHO3D_LOGERROR("WriteDeltaUpdate called without allocated NetworkState");
-        return;
-    }
-
-    const Vector<AttributeInfo>* attributes = networkState_->attributes_;
-    if (!attributes)
-        return;
-
-    unsigned numAttributes = attributes->Size();
-
-    // First write the change bitfield, then attribute data for changed attributes
-    // Note: the attribute bits should not contain LATESTDATA attributes
-    dest.WriteUByte(timeStamp);
-    dest.Write(attributeBits.data_, (numAttributes + 7) >> 3);
-
-    for (unsigned i = 0; i < numAttributes; ++i)
-    {
-        if (attributeBits.IsSet(i))
-            dest.WriteVariantData(networkState_->currentValues_[i]);
-    }
-}
-
-void Serializable::WriteLatestDataUpdate(Serializer& dest, unsigned char timeStamp)
-{
-    if (!networkState_)
-    {
-        URHO3D_LOGERROR("WriteLatestDataUpdate called without allocated NetworkState");
-        return;
-    }
-
-    const Vector<AttributeInfo>* attributes = networkState_->attributes_;
-    if (!attributes)
-        return;
-
-    unsigned numAttributes = attributes->Size();
-
-    dest.WriteUByte(timeStamp);
-
-    for (unsigned i = 0; i < numAttributes; ++i)
-    {
-        if (attributes->At(i).mode_ & AM_LATESTDATA)
-            dest.WriteVariantData(networkState_->currentValues_[i]);
-    }
-}
-
-bool Serializable::ReadDeltaUpdate(Deserializer& source)
-{
-    const Vector<AttributeInfo>* attributes = GetNetworkAttributes();
-    if (!attributes)
-        return false;
-
-    unsigned numAttributes = attributes->Size();
-    DirtyBits attributeBits;
-    bool changed = false;
-
-    unsigned long long interceptMask = networkState_ ? networkState_->interceptMask_ : 0;
-    unsigned char timeStamp = source.ReadUByte();
-    source.Read(attributeBits.data_, (numAttributes + 7) >> 3);
-
-    for (unsigned i = 0; i < numAttributes && !source.IsEof(); ++i)
-    {
-        if (attributeBits.IsSet(i))
-        {
-            const AttributeInfo& attr = attributes->At(i);
-            if (!(interceptMask & (1ULL << i)))
-            {
-                OnSetAttribute(attr, source.ReadVariant(attr.type_));
-                changed = true;
-            }
-            else
-            {
-                using namespace InterceptNetworkUpdate;
-
-                VariantMap& eventData = GetEventDataMap();
-                eventData[P_SERIALIZABLE] = this;
-                eventData[P_TIMESTAMP] = (unsigned)timeStamp;
-                eventData[P_INDEX] = RemapAttributeIndex(GetAttributes(), attr, i);
-                eventData[P_NAME] = attr.name_;
-                eventData[P_VALUE] = source.ReadVariant(attr.type_);
-                SendEvent(E_INTERCEPTNETWORKUPDATE, eventData);
-            }
-        }
-    }
-
-    return changed;
-}
-
-bool Serializable::ReadLatestDataUpdate(Deserializer& source)
-{
-    const Vector<AttributeInfo>* attributes = GetNetworkAttributes();
-    if (!attributes)
-        return false;
-
-    unsigned numAttributes = attributes->Size();
-    bool changed = false;
-
-    unsigned long long interceptMask = networkState_ ? networkState_->interceptMask_ : 0;
-    unsigned char timeStamp = source.ReadUByte();
-
-    for (unsigned i = 0; i < numAttributes && !source.IsEof(); ++i)
-    {
-        const AttributeInfo& attr = attributes->At(i);
-        if (attr.mode_ & AM_LATESTDATA)
-        {
-            if (!(interceptMask & (1ULL << i)))
-            {
-                OnSetAttribute(attr, source.ReadVariant(attr.type_));
-                changed = true;
-            }
-            else
-            {
-                using namespace InterceptNetworkUpdate;
-
-                VariantMap& eventData = GetEventDataMap();
-                eventData[P_SERIALIZABLE] = this;
-                eventData[P_TIMESTAMP] = (unsigned)timeStamp;
-                eventData[P_INDEX] = RemapAttributeIndex(GetAttributes(), attr, i);
-                eventData[P_NAME] = attr.name_;
-                eventData[P_VALUE] = source.ReadVariant(attr.type_);
-                SendEvent(E_INTERCEPTNETWORKUPDATE, eventData);
-            }
-        }
-    }
-
-    return changed;
-}
-
-Variant Serializable::GetAttribute(unsigned index) const
-{
-    Variant ret;
-
-    const Vector<AttributeInfo>* attributes = GetAttributes();
-    if (!attributes)
-    {
-        URHO3D_LOGERROR(GetTypeName() + " has no attributes");
-        return ret;
-    }
-    if (index >= attributes->Size())
-    {
-        URHO3D_LOGERROR("Attribute index out of bounds");
-        return ret;
-    }
-
-    OnGetAttribute(attributes->At(index), ret);
-    return ret;
-}
-
-Variant Serializable::GetAttribute(const String& name) const
-{
-    Variant ret;
-
-    const Vector<AttributeInfo>* attributes = GetAttributes();
-    if (!attributes)
-    {
-        URHO3D_LOGERROR(GetTypeName() + " has no attributes");
-        return ret;
-    }
-
-    for (Vector<AttributeInfo>::ConstIterator i = attributes->Begin(); i != attributes->End(); ++i)
-    {
-        if (!i->name_.Compare(name, true))
-        {
-            OnGetAttribute(*i, ret);
-            return ret;
-        }
-    }
-
-    URHO3D_LOGERROR("Could not find attribute " + name + " in " + GetTypeName());
-    return ret;
-}
-
-Variant Serializable::GetAttributeDefault(unsigned index) const
-{
-    const Vector<AttributeInfo>* attributes = GetAttributes();
-    if (!attributes)
-    {
-        URHO3D_LOGERROR(GetTypeName() + " has no attributes");
-        return Variant::EMPTY;
-    }
-    if (index >= attributes->Size())
-    {
-        URHO3D_LOGERROR("Attribute index out of bounds");
-        return Variant::EMPTY;
-    }
-
-    AttributeInfo attr = attributes->At(index);
-    Variant defaultValue = GetInstanceDefault(attr.name_);
-    return defaultValue.IsEmpty() ? attr.defaultValue_ : defaultValue;
-}
-
-Variant Serializable::GetAttributeDefault(const String& name) const
-{
-    Variant defaultValue = GetInstanceDefault(name);
-    if (!defaultValue.IsEmpty())
-        return defaultValue;
-
-    const Vector<AttributeInfo>* attributes = GetAttributes();
-    if (!attributes)
-    {
-        URHO3D_LOGERROR(GetTypeName() + " has no attributes");
-        return Variant::EMPTY;
-    }
-
-    for (Vector<AttributeInfo>::ConstIterator i = attributes->Begin(); i != attributes->End(); ++i)
-    {
-        if (!i->name_.Compare(name, true))
-            return i->defaultValue_;
-    }
-
-    URHO3D_LOGERROR("Could not find attribute " + name + " in " + GetTypeName());
-    return Variant::EMPTY;
-}
-
-unsigned Serializable::GetNumAttributes() const
-{
-    const Vector<AttributeInfo>* attributes = GetAttributes();
-    return attributes ? attributes->Size() : 0;
-}
-
-unsigned Serializable::GetNumNetworkAttributes() const
-{
-    const Vector<AttributeInfo>* attributes = networkState_ ? networkState_->attributes_ :
-        context_->GetNetworkAttributes(GetType());
-    return attributes ? attributes->Size() : 0;
-}
-
-bool Serializable::GetInterceptNetworkUpdate(const String& attributeName) const
-{
-    const Vector<AttributeInfo>* attributes = GetNetworkAttributes();
-    if (!attributes)
-        return false;
-
-    unsigned long long interceptMask = networkState_ ? networkState_->interceptMask_ : 0;
-
-    for (unsigned i = 0; i < attributes->Size(); ++i)
-    {
-        const AttributeInfo& attr = attributes->At(i);
-        if (!attr.name_.Compare(attributeName, true))
-            return interceptMask & (1ULL << i) ? true : false;
-    }
-
-    return false;
-}
-
-void Serializable::SetInstanceDefault(const String& name, const Variant& defaultValue)
-{
-    // Allocate the instance level default value
-    if (!instanceDefaultValues_)
-        instanceDefaultValues_ = new VariantMap();
-    instanceDefaultValues_->operator [](name) = defaultValue;
-}
-
-Variant Serializable::GetInstanceDefault(const String& name) const
-{
-    if (instanceDefaultValues_)
-    {
-        VariantMap::ConstIterator i = instanceDefaultValues_->Find(name);
-        if (i != instanceDefaultValues_->End())
-            return i->second_;
-    }
-
-    return Variant::EMPTY;
-}
-
-}
+//
+// Copyright (c) 2008-2017 the Urho3D project.
+//
+// Permission is hereby granted, free of charge, to any person obtaining a copy
+// of this software and associated documentation files (the "Software"), to deal
+// in the Software without restriction, including without limitation the rights
+// to use, copy, modify, merge, publish, distribute, sublicense, and/or sell
+// copies of the Software, and to permit persons to whom the Software is
+// furnished to do so, subject to the following conditions:
+//
+// The above copyright notice and this permission notice shall be included in
+// all copies or substantial portions of the Software.
+//
+// THE SOFTWARE IS PROVIDED "AS IS", WITHOUT WARRANTY OF ANY KIND, EXPRESS OR
+// IMPLIED, INCLUDING BUT NOT LIMITED TO THE WARRANTIES OF MERCHANTABILITY,
+// FITNESS FOR A PARTICULAR PURPOSE AND NONINFRINGEMENT. IN NO EVENT SHALL THE
+// AUTHORS OR COPYRIGHT HOLDERS BE LIABLE FOR ANY CLAIM, DAMAGES OR OTHER
+// LIABILITY, WHETHER IN AN ACTION OF CONTRACT, TORT OR OTHERWISE, ARISING FROM,
+// OUT OF OR IN CONNECTION WITH THE SOFTWARE OR THE USE OR OTHER DEALINGS IN
+// THE SOFTWARE.
+//
+
+#include "../Precompiled.h"
+
+#include "../Core/Context.h"
+#include "../IO/Deserializer.h"
+#include "../IO/Log.h"
+#include "../IO/Serializer.h"
+#include "../Resource/XMLElement.h"
+#include "../Resource/JSONValue.h"
+#include "../Scene/ReplicationState.h"
+#include "../Scene/SceneEvents.h"
+#include "../Scene/Serializable.h"
+
+#include "../DebugNew.h"
+
+namespace Urho3D
+{
+
+static unsigned RemapAttributeIndex(const Vector<AttributeInfo>* attributes, const AttributeInfo& netAttr, unsigned netAttrIndex)
+{
+    if (!attributes)
+        return netAttrIndex; // Could not remap
+
+    for (unsigned i = 0; i < attributes->Size(); ++i)
+    {
+        const AttributeInfo& attr = attributes->At(i);
+        // Compare accessor to avoid name string compare
+        if (attr.accessor_.Get() && attr.accessor_.Get() == netAttr.accessor_.Get())
+            return i;
+    }
+
+    return netAttrIndex; // Could not remap
+}
+
+Serializable::Serializable(Context* context) :
+    Object(context),
+    temporary_(false)
+{
+}
+
+Serializable::~Serializable()
+{
+}
+
+void Serializable::OnSetAttribute(const AttributeInfo& attr, const Variant& src)
+{
+    // Check for accessor function mode
+    if (attr.accessor_)
+    {
+        attr.accessor_->Set(this, src);
+        return;
+    }
+
+    // Get the destination address
+    assert(attr.ptr_);
+    void* dest = attr.ptr_;
+
+    switch (attr.type_)
+    {
+    case VAR_INT:
+        // If enum type, use the low 8 bits only
+        if (attr.enumNames_)
+            *(reinterpret_cast<unsigned char*>(dest)) = src.GetInt();
+        else
+            *(reinterpret_cast<int*>(dest)) = src.GetInt();
+        break;
+
+    case VAR_INT64:
+        *(reinterpret_cast<long long*>(dest)) = src.GetInt64();
+        break;
+
+    case VAR_BOOL:
+        *(reinterpret_cast<bool*>(dest)) = src.GetBool();
+        break;
+
+    case VAR_FLOAT:
+        *(reinterpret_cast<float*>(dest)) = src.GetFloat();
+        break;
+
+    case VAR_VECTOR2:
+        *(reinterpret_cast<Vector2*>(dest)) = src.GetVector2();
+        break;
+
+    case VAR_VECTOR3:
+        *(reinterpret_cast<Vector3*>(dest)) = src.GetVector3();
+        break;
+
+    case VAR_VECTOR4:
+        *(reinterpret_cast<Vector4*>(dest)) = src.GetVector4();
+        break;
+
+    case VAR_QUATERNION:
+        *(reinterpret_cast<Quaternion*>(dest)) = src.GetQuaternion();
+        break;
+
+    case VAR_COLOR:
+        *(reinterpret_cast<Color*>(dest)) = src.GetColor();
+        break;
+
+    case VAR_STRING:
+        *(reinterpret_cast<String*>(dest)) = src.GetString();
+        break;
+
+    case VAR_BUFFER:
+        *(reinterpret_cast<PODVector<unsigned char>*>(dest)) = src.GetBuffer();
+        break;
+
+    case VAR_RESOURCEREF:
+        *(reinterpret_cast<ResourceRef*>(dest)) = src.GetResourceRef();
+        break;
+
+    case VAR_RESOURCEREFLIST:
+        *(reinterpret_cast<ResourceRefList*>(dest)) = src.GetResourceRefList();
+        break;
+
+    case VAR_VARIANTVECTOR:
+        *(reinterpret_cast<VariantVector*>(dest)) = src.GetVariantVector();
+        break;
+
+    case VAR_STRINGVECTOR:
+        *(reinterpret_cast<StringVector*>(dest)) = src.GetStringVector();
+        break;
+
+    case VAR_VARIANTMAP:
+        *(reinterpret_cast<VariantMap*>(dest)) = src.GetVariantMap();
+        break;
+
+    case VAR_INTRECT:
+        *(reinterpret_cast<IntRect*>(dest)) = src.GetIntRect();
+        break;
+
+    case VAR_INTVECTOR2:
+        *(reinterpret_cast<IntVector2*>(dest)) = src.GetIntVector2();
+        break;
+
+    case VAR_INTVECTOR3:
+        *(reinterpret_cast<IntVector3*>(dest)) = src.GetIntVector3();
+        break;
+
+    case VAR_DOUBLE:
+        *(reinterpret_cast<double*>(dest)) = src.GetDouble();
+        break;
+
+    default:
+        URHO3D_LOGERROR("Unsupported attribute type for OnSetAttribute()");
+        return;
+    }
+
+    // If it is a network attribute then mark it for next network update
+    if (attr.mode_ & AM_NET)
+        MarkNetworkUpdate();
+}
+
+void Serializable::OnGetAttribute(const AttributeInfo& attr, Variant& dest) const
+{
+    // Check for accessor function mode
+    if (attr.accessor_)
+    {
+        attr.accessor_->Get(this, dest);
+        return;
+    }
+
+    // Get the source address
+    assert(attr.ptr_);
+    const void* src = attr.ptr_;
+
+    switch (attr.type_)
+    {
+    case VAR_INT:
+        // If enum type, use the low 8 bits only
+        if (attr.enumNames_)
+            dest = *(reinterpret_cast<const unsigned char*>(src));
+        else
+            dest = *(reinterpret_cast<const int*>(src));
+        break;
+
+    case VAR_INT64:
+        dest = *(reinterpret_cast<const long long*>(src));
+        break;
+
+    case VAR_BOOL:
+        dest = *(reinterpret_cast<const bool*>(src));
+        break;
+
+    case VAR_FLOAT:
+        dest = *(reinterpret_cast<const float*>(src));
+        break;
+
+    case VAR_VECTOR2:
+        dest = *(reinterpret_cast<const Vector2*>(src));
+        break;
+
+    case VAR_VECTOR3:
+        dest = *(reinterpret_cast<const Vector3*>(src));
+        break;
+
+    case VAR_VECTOR4:
+        dest = *(reinterpret_cast<const Vector4*>(src));
+        break;
+
+    case VAR_QUATERNION:
+        dest = *(reinterpret_cast<const Quaternion*>(src));
+        break;
+
+    case VAR_COLOR:
+        dest = *(reinterpret_cast<const Color*>(src));
+        break;
+
+    case VAR_STRING:
+        dest = *(reinterpret_cast<const String*>(src));
+        break;
+
+    case VAR_BUFFER:
+        dest = *(reinterpret_cast<const PODVector<unsigned char>*>(src));
+        break;
+
+    case VAR_RESOURCEREF:
+        dest = *(reinterpret_cast<const ResourceRef*>(src));
+        break;
+
+    case VAR_RESOURCEREFLIST:
+        dest = *(reinterpret_cast<const ResourceRefList*>(src));
+        break;
+
+    case VAR_VARIANTVECTOR:
+        dest = *(reinterpret_cast<const VariantVector*>(src));
+        break;
+
+    case VAR_STRINGVECTOR:
+        dest = *(reinterpret_cast<const StringVector*>(src));
+        break;
+
+    case VAR_VARIANTMAP:
+        dest = *(reinterpret_cast<const VariantMap*>(src));
+        break;
+
+    case VAR_INTRECT:
+        dest = *(reinterpret_cast<const IntRect*>(src));
+        break;
+
+    case VAR_INTVECTOR2:
+        dest = *(reinterpret_cast<const IntVector2*>(src));
+        break;
+
+    case VAR_INTVECTOR3:
+        dest = *(reinterpret_cast<const IntVector3*>(src));
+        break;
+
+    case VAR_DOUBLE:
+        dest = *(reinterpret_cast<const double*>(src));
+        break;
+
+    default:
+        URHO3D_LOGERROR("Unsupported attribute type for OnGetAttribute()");
+        return;
+    }
+}
+
+const Vector<AttributeInfo>* Serializable::GetAttributes() const
+{
+    return context_->GetAttributes(GetType());
+}
+
+const Vector<AttributeInfo>* Serializable::GetNetworkAttributes() const
+{
+    return networkState_ ? networkState_->attributes_ : context_->GetNetworkAttributes(GetType());
+}
+
+bool Serializable::Load(Deserializer& source, bool setInstanceDefault)
+{
+    const Vector<AttributeInfo>* attributes = GetAttributes();
+    if (!attributes)
+        return true;
+
+    for (unsigned i = 0; i < attributes->Size(); ++i)
+    {
+        const AttributeInfo& attr = attributes->At(i);
+        if (!(attr.mode_ & AM_FILE))
+            continue;
+
+        if (source.IsEof())
+        {
+            URHO3D_LOGERROR("Could not load " + GetTypeName() + ", stream not open or at end");
+            return false;
+        }
+
+        Variant varValue = source.ReadVariant(attr.type_);
+        OnSetAttribute(attr, varValue);
+
+        if (setInstanceDefault)
+            SetInstanceDefault(attr.name_, varValue);
+    }
+
+    return true;
+}
+
+bool Serializable::Save(Serializer& dest) const
+{
+    const Vector<AttributeInfo>* attributes = GetAttributes();
+    if (!attributes)
+        return true;
+
+    Variant value;
+
+    for (unsigned i = 0; i < attributes->Size(); ++i)
+    {
+        const AttributeInfo& attr = attributes->At(i);
+        if (!(attr.mode_ & AM_FILE) || (attr.mode_ & AM_FILEREADONLY) == AM_FILEREADONLY)
+            continue;
+
+        OnGetAttribute(attr, value);
+
+        if (!dest.WriteVariantData(value))
+        {
+            URHO3D_LOGERROR("Could not save " + GetTypeName() + ", writing to stream failed");
+            return false;
+        }
+    }
+
+    return true;
+}
+
+bool Serializable::LoadXML(const XMLElement& source, bool setInstanceDefault)
+{
+    if (source.IsNull())
+    {
+        URHO3D_LOGERROR("Could not load " + GetTypeName() + ", null source element");
+        return false;
+    }
+
+    const Vector<AttributeInfo>* attributes = GetAttributes();
+    if (!attributes)
+        return true;
+
+    XMLElement attrElem = source.GetChild("attribute");
+    unsigned startIndex = 0;
+
+    while (attrElem)
+    {
+        String name = attrElem.GetAttribute("name");
+        unsigned i = startIndex;
+        unsigned attempts = attributes->Size();
+
+        while (attempts)
+        {
+            const AttributeInfo& attr = attributes->At(i);
+            if ((attr.mode_ & AM_FILE) && !attr.name_.Compare(name, true))
+            {
+                Variant varValue;
+
+                // If enums specified, do enum lookup and int assignment. Otherwise assign the variant directly
+                if (attr.enumNames_)
+                {
+                    String value = attrElem.GetAttribute("value");
+                    bool enumFound = false;
+                    int enumValue = 0;
+                    const char** enumPtr = attr.enumNames_;
+                    while (*enumPtr)
+                    {
+                        if (!value.Compare(*enumPtr, false))
+                        {
+                            enumFound = true;
+                            break;
+                        }
+                        ++enumPtr;
+                        ++enumValue;
+                    }
+                    if (enumFound)
+                        varValue = enumValue;
+                    else
+                        URHO3D_LOGWARNING("Unknown enum value " + value + " in attribute " + attr.name_);
+                }
+                else
+                    varValue = attrElem.GetVariantValue(attr.type_);
+
+                if (!varValue.IsEmpty())
+                {
+                    OnSetAttribute(attr, varValue);
+
+                    if (setInstanceDefault)
+                        SetInstanceDefault(attr.name_, varValue);
+                }
+
+                startIndex = (i + 1) % attributes->Size();
+                break;
+            }
+            else
+            {
+                i = (i + 1) % attributes->Size();
+                --attempts;
+            }
+        }
+
+        if (!attempts)
+            URHO3D_LOGWARNING("Unknown attribute " + name + " in XML data");
+
+        attrElem = attrElem.GetNext("attribute");
+    }
+
+    return true;
+}
+
+bool Serializable::LoadJSON(const JSONValue& source, bool setInstanceDefault)
+{
+    if (source.IsNull())
+    {
+        URHO3D_LOGERROR("Could not load " + GetTypeName() + ", null JSON source element");
+        return false;
+    }
+
+    const Vector<AttributeInfo>* attributes = GetAttributes();
+    if (!attributes)
+        return true;
+
+    // Get attributes value
+    JSONValue attributesValue = source.Get("attributes");
+    if (attributesValue.IsNull())
+        return true;
+    // Warn if the attributes value isn't an object
+    if (!attributesValue.IsObject())
+    {
+        URHO3D_LOGWARNING("'attributes' object is present in " + GetTypeName() + " but is not a JSON object; skipping load");
+        return true;
+    }
+
+    const JSONObject& attributesObject = attributesValue.GetObject();
+
+    unsigned startIndex = 0;
+
+    for (JSONObject::ConstIterator it = attributesObject.Begin(); it != attributesObject.End();)
+    {
+        String name = it->first_;
+        const JSONValue& value = it->second_;
+        unsigned i = startIndex;
+        unsigned attempts = attributes->Size();
+
+        while (attempts)
+        {
+            const AttributeInfo& attr = attributes->At(i);
+            if ((attr.mode_ & AM_FILE) && !attr.name_.Compare(name, true))
+            {
+                Variant varValue;
+
+                // If enums specified, do enum lookup ad int assignment. Otherwise assign variant directly
+                if (attr.enumNames_)
+                {
+                    String valueStr = value.GetString();
+                    bool enumFound = false;
+                    int enumValue = 0;
+                    const char** enumPtr = attr.enumNames_;
+                    while (*enumPtr)
+                    {
+                        if (!valueStr.Compare(*enumPtr, false))
+                        {
+                            enumFound = true;
+                            break;
+                        }
+                        ++enumPtr;
+                        ++enumValue;
+                    }
+                    if (enumFound)
+                        varValue = enumValue;
+                    else
+                        URHO3D_LOGWARNING("Unknown enum value " + valueStr + " in attribute " + attr.name_);
+                }
+                else
+                    varValue = value.GetVariantValue(attr.type_);
+
+                if (!varValue.IsEmpty())
+                {
+                    OnSetAttribute(attr, varValue);
+
+                    if (setInstanceDefault)
+                        SetInstanceDefault(attr.name_, varValue);
+                }
+
+                startIndex = (i + 1) % attributes->Size();
+                break;
+            }
+            else
+            {
+                i = (i + 1) % attributes->Size();
+                --attempts;
+            }
+        }
+
+        if (!attempts)
+            URHO3D_LOGWARNING("Unknown attribute " + name + " in JSON data");
+
+        it++;
+    }
+
+    return true;
+}
+
+bool Serializable::SaveXML(XMLElement& dest) const
+{
+    if (dest.IsNull())
+    {
+        URHO3D_LOGERROR("Could not save " + GetTypeName() + ", null destination element");
+        return false;
+    }
+
+    const Vector<AttributeInfo>* attributes = GetAttributes();
+    if (!attributes)
+        return true;
+
+    Variant value;
+
+    for (unsigned i = 0; i < attributes->Size(); ++i)
+    {
+        const AttributeInfo& attr = attributes->At(i);
+        if (!(attr.mode_ & AM_FILE) || (attr.mode_ & AM_FILEREADONLY) == AM_FILEREADONLY)
+            continue;
+
+        OnGetAttribute(attr, value);
+        Variant defaultValue(GetAttributeDefault(i));
+
+        // In XML serialization default values can be skipped. This will make the file easier to read or edit manually
+        if (value == defaultValue && !SaveDefaultAttributes())
+            continue;
+
+        XMLElement attrElem = dest.CreateChild("attribute");
+        attrElem.SetAttribute("name", attr.name_);
+        // If enums specified, set as an enum string. Otherwise set directly as a Variant
+        if (attr.enumNames_)
+        {
+            int enumValue = value.GetInt();
+            attrElem.SetAttribute("value", attr.enumNames_[enumValue]);
+        }
+        else
+            attrElem.SetVariantValue(value);
+    }
+
+    return true;
+}
+
+bool Serializable::SaveJSON(JSONValue& dest) const
+{
+    const Vector<AttributeInfo>* attributes = GetAttributes();
+    if (!attributes)
+        return true;
+
+    Variant value;
+    JSONValue attributesValue;
+
+    for (unsigned i = 0; i < attributes->Size(); ++i)
+    {
+        const AttributeInfo& attr = attributes->At(i);
+        if (!(attr.mode_ & AM_FILE) || (attr.mode_ & AM_FILEREADONLY) == AM_FILEREADONLY)
+            continue;
+
+        OnGetAttribute(attr, value);
+        Variant defaultValue(GetAttributeDefault(i));
+
+        // In JSON serialization default values can be skipped. This will make the file easier to read or edit manually
+        if (value == defaultValue && !SaveDefaultAttributes())
+            continue;
+
+        JSONValue attrVal;
+        // If enums specified, set as an enum string. Otherwise set directly as a Variant
+        if (attr.enumNames_)
+        {
+            int enumValue = value.GetInt();
+            attrVal = attr.enumNames_[enumValue];
+        }
+        else
+            attrVal.SetVariantValue(value, context_);
+
+        attributesValue.Set(attr.name_, attrVal);
+    }
+    dest.Set("attributes", attributesValue);
+
+    return true;
+}
+
+bool Serializable::SetAttribute(unsigned index, const Variant& value)
+{
+    const Vector<AttributeInfo>* attributes = GetAttributes();
+    if (!attributes)
+    {
+        URHO3D_LOGERROR(GetTypeName() + " has no attributes");
+        return false;
+    }
+    if (index >= attributes->Size())
+    {
+        URHO3D_LOGERROR("Attribute index out of bounds");
+        return false;
+    }
+
+    const AttributeInfo& attr = attributes->At(index);
+
+    // Check that the new value's type matches the attribute type
+    if (value.GetType() == attr.type_)
+    {
+        OnSetAttribute(attr, value);
+        return true;
+    }
+    else
+    {
+        URHO3D_LOGERROR("Could not set attribute " + attr.name_ + ": expected type " + Variant::GetTypeName(attr.type_) +
+                 " but got " + value.GetTypeName());
+        return false;
+    }
+}
+
+bool Serializable::SetAttribute(const String& name, const Variant& value)
+{
+    const Vector<AttributeInfo>* attributes = GetAttributes();
+    if (!attributes)
+    {
+        URHO3D_LOGERROR(GetTypeName() + " has no attributes");
+        return false;
+    }
+
+    for (Vector<AttributeInfo>::ConstIterator i = attributes->Begin(); i != attributes->End(); ++i)
+    {
+        if (!i->name_.Compare(name, true))
+        {
+            // Check that the new value's type matches the attribute type
+            if (value.GetType() == i->type_)
+            {
+                OnSetAttribute(*i, value);
+                return true;
+            }
+            else
+            {
+                URHO3D_LOGERROR("Could not set attribute " + i->name_ + ": expected type " + Variant::GetTypeName(i->type_)
+                         + " but got " + value.GetTypeName());
+                return false;
+            }
+        }
+    }
+
+    URHO3D_LOGERROR("Could not find attribute " + name + " in " + GetTypeName());
+    return false;
+}
+
+void Serializable::ResetToDefault()
+{
+    const Vector<AttributeInfo>* attributes = GetAttributes();
+    if (!attributes)
+        return;
+
+    for (unsigned i = 0; i < attributes->Size(); ++i)
+    {
+        const AttributeInfo& attr = attributes->At(i);
+        if (attr.mode_ & (AM_NOEDIT | AM_NODEID | AM_COMPONENTID | AM_NODEIDVECTOR))
+            continue;
+
+        Variant defaultValue = GetInstanceDefault(attr.name_);
+        if (defaultValue.IsEmpty())
+            defaultValue = attr.defaultValue_;
+
+        OnSetAttribute(attr, defaultValue);
+    }
+}
+
+void Serializable::RemoveInstanceDefault()
+{
+    instanceDefaultValues_.Reset();
+}
+
+void Serializable::SetTemporary(bool enable)
+{
+    if (enable != temporary_)
+    {
+        temporary_ = enable;
+
+        using namespace TemporaryChanged;
+
+        VariantMap& eventData = GetEventDataMap();
+        eventData[P_SERIALIZABLE] = this;
+
+        SendEvent(E_TEMPORARYCHANGED, eventData);
+    }
+}
+
+void Serializable::SetInterceptNetworkUpdate(const String& attributeName, bool enable)
+{
+    AllocateNetworkState();
+
+    const Vector<AttributeInfo>* attributes = networkState_->attributes_;
+    if (!attributes)
+        return;
+
+    for (unsigned i = 0; i < attributes->Size(); ++i)
+    {
+        const AttributeInfo& attr = attributes->At(i);
+        if (!attr.name_.Compare(attributeName, true))
+        {
+            if (enable)
+                networkState_->interceptMask_ |= 1ULL << i;
+            else
+                networkState_->interceptMask_ &= ~(1ULL << i);
+            break;
+        }
+    }
+}
+
+void Serializable::AllocateNetworkState()
+{
+    if (networkState_)
+        return;
+
+    const Vector<AttributeInfo>* networkAttributes = GetNetworkAttributes();
+    networkState_ = new NetworkState();
+    networkState_->attributes_ = networkAttributes;
+
+    if (!networkAttributes)
+        return;
+
+    unsigned numAttributes = networkAttributes->Size();
+
+    if (networkState_->currentValues_.Size() != numAttributes)
+    {
+        networkState_->currentValues_.Resize(numAttributes);
+        networkState_->previousValues_.Resize(numAttributes);
+
+        // Copy the default attribute values to the previous state as a starting point
+        for (unsigned i = 0; i < numAttributes; ++i)
+            networkState_->previousValues_[i] = networkAttributes->At(i).defaultValue_;
+    }
+}
+
+void Serializable::WriteInitialDeltaUpdate(Serializer& dest, unsigned char timeStamp)
+{
+    if (!networkState_)
+    {
+        URHO3D_LOGERROR("WriteInitialDeltaUpdate called without allocated NetworkState");
+        return;
+    }
+
+    const Vector<AttributeInfo>* attributes = networkState_->attributes_;
+    if (!attributes)
+        return;
+
+    unsigned numAttributes = attributes->Size();
+    DirtyBits attributeBits;
+
+    // Compare against defaults
+    for (unsigned i = 0; i < numAttributes; ++i)
+    {
+        const AttributeInfo& attr = attributes->At(i);
+        if (networkState_->currentValues_[i] != attr.defaultValue_)
+            attributeBits.Set(i);
+    }
+
+    // First write the change bitfield, then attribute data for non-default attributes
+    dest.WriteUByte(timeStamp);
+    dest.Write(attributeBits.data_, (numAttributes + 7) >> 3);
+
+    for (unsigned i = 0; i < numAttributes; ++i)
+    {
+        if (attributeBits.IsSet(i))
+            dest.WriteVariantData(networkState_->currentValues_[i]);
+    }
+}
+
+void Serializable::WriteDeltaUpdate(Serializer& dest, const DirtyBits& attributeBits, unsigned char timeStamp)
+{
+    if (!networkState_)
+    {
+        URHO3D_LOGERROR("WriteDeltaUpdate called without allocated NetworkState");
+        return;
+    }
+
+    const Vector<AttributeInfo>* attributes = networkState_->attributes_;
+    if (!attributes)
+        return;
+
+    unsigned numAttributes = attributes->Size();
+
+    // First write the change bitfield, then attribute data for changed attributes
+    // Note: the attribute bits should not contain LATESTDATA attributes
+    dest.WriteUByte(timeStamp);
+    dest.Write(attributeBits.data_, (numAttributes + 7) >> 3);
+
+    for (unsigned i = 0; i < numAttributes; ++i)
+    {
+        if (attributeBits.IsSet(i))
+            dest.WriteVariantData(networkState_->currentValues_[i]);
+    }
+}
+
+void Serializable::WriteLatestDataUpdate(Serializer& dest, unsigned char timeStamp)
+{
+    if (!networkState_)
+    {
+        URHO3D_LOGERROR("WriteLatestDataUpdate called without allocated NetworkState");
+        return;
+    }
+
+    const Vector<AttributeInfo>* attributes = networkState_->attributes_;
+    if (!attributes)
+        return;
+
+    unsigned numAttributes = attributes->Size();
+
+    dest.WriteUByte(timeStamp);
+
+    for (unsigned i = 0; i < numAttributes; ++i)
+    {
+        if (attributes->At(i).mode_ & AM_LATESTDATA)
+            dest.WriteVariantData(networkState_->currentValues_[i]);
+    }
+}
+
+bool Serializable::ReadDeltaUpdate(Deserializer& source)
+{
+    const Vector<AttributeInfo>* attributes = GetNetworkAttributes();
+    if (!attributes)
+        return false;
+
+    unsigned numAttributes = attributes->Size();
+    DirtyBits attributeBits;
+    bool changed = false;
+
+    unsigned long long interceptMask = networkState_ ? networkState_->interceptMask_ : 0;
+    unsigned char timeStamp = source.ReadUByte();
+    source.Read(attributeBits.data_, (numAttributes + 7) >> 3);
+
+    for (unsigned i = 0; i < numAttributes && !source.IsEof(); ++i)
+    {
+        if (attributeBits.IsSet(i))
+        {
+            const AttributeInfo& attr = attributes->At(i);
+            if (!(interceptMask & (1ULL << i)))
+            {
+                OnSetAttribute(attr, source.ReadVariant(attr.type_));
+                changed = true;
+            }
+            else
+            {
+                using namespace InterceptNetworkUpdate;
+
+                VariantMap& eventData = GetEventDataMap();
+                eventData[P_SERIALIZABLE] = this;
+                eventData[P_TIMESTAMP] = (unsigned)timeStamp;
+                eventData[P_INDEX] = RemapAttributeIndex(GetAttributes(), attr, i);
+                eventData[P_NAME] = attr.name_;
+                eventData[P_VALUE] = source.ReadVariant(attr.type_);
+                SendEvent(E_INTERCEPTNETWORKUPDATE, eventData);
+            }
+        }
+    }
+
+    return changed;
+}
+
+bool Serializable::ReadLatestDataUpdate(Deserializer& source)
+{
+    const Vector<AttributeInfo>* attributes = GetNetworkAttributes();
+    if (!attributes)
+        return false;
+
+    unsigned numAttributes = attributes->Size();
+    bool changed = false;
+
+    unsigned long long interceptMask = networkState_ ? networkState_->interceptMask_ : 0;
+    unsigned char timeStamp = source.ReadUByte();
+
+    for (unsigned i = 0; i < numAttributes && !source.IsEof(); ++i)
+    {
+        const AttributeInfo& attr = attributes->At(i);
+        if (attr.mode_ & AM_LATESTDATA)
+        {
+            if (!(interceptMask & (1ULL << i)))
+            {
+                OnSetAttribute(attr, source.ReadVariant(attr.type_));
+                changed = true;
+            }
+            else
+            {
+                using namespace InterceptNetworkUpdate;
+
+                VariantMap& eventData = GetEventDataMap();
+                eventData[P_SERIALIZABLE] = this;
+                eventData[P_TIMESTAMP] = (unsigned)timeStamp;
+                eventData[P_INDEX] = RemapAttributeIndex(GetAttributes(), attr, i);
+                eventData[P_NAME] = attr.name_;
+                eventData[P_VALUE] = source.ReadVariant(attr.type_);
+                SendEvent(E_INTERCEPTNETWORKUPDATE, eventData);
+            }
+        }
+    }
+
+    return changed;
+}
+
+Variant Serializable::GetAttribute(unsigned index) const
+{
+    Variant ret;
+
+    const Vector<AttributeInfo>* attributes = GetAttributes();
+    if (!attributes)
+    {
+        URHO3D_LOGERROR(GetTypeName() + " has no attributes");
+        return ret;
+    }
+    if (index >= attributes->Size())
+    {
+        URHO3D_LOGERROR("Attribute index out of bounds");
+        return ret;
+    }
+
+    OnGetAttribute(attributes->At(index), ret);
+    return ret;
+}
+
+Variant Serializable::GetAttribute(const String& name) const
+{
+    Variant ret;
+
+    const Vector<AttributeInfo>* attributes = GetAttributes();
+    if (!attributes)
+    {
+        URHO3D_LOGERROR(GetTypeName() + " has no attributes");
+        return ret;
+    }
+
+    for (Vector<AttributeInfo>::ConstIterator i = attributes->Begin(); i != attributes->End(); ++i)
+    {
+        if (!i->name_.Compare(name, true))
+        {
+            OnGetAttribute(*i, ret);
+            return ret;
+        }
+    }
+
+    URHO3D_LOGERROR("Could not find attribute " + name + " in " + GetTypeName());
+    return ret;
+}
+
+Variant Serializable::GetAttributeDefault(unsigned index) const
+{
+    const Vector<AttributeInfo>* attributes = GetAttributes();
+    if (!attributes)
+    {
+        URHO3D_LOGERROR(GetTypeName() + " has no attributes");
+        return Variant::EMPTY;
+    }
+    if (index >= attributes->Size())
+    {
+        URHO3D_LOGERROR("Attribute index out of bounds");
+        return Variant::EMPTY;
+    }
+
+    AttributeInfo attr = attributes->At(index);
+    Variant defaultValue = GetInstanceDefault(attr.name_);
+    return defaultValue.IsEmpty() ? attr.defaultValue_ : defaultValue;
+}
+
+Variant Serializable::GetAttributeDefault(const String& name) const
+{
+    Variant defaultValue = GetInstanceDefault(name);
+    if (!defaultValue.IsEmpty())
+        return defaultValue;
+
+    const Vector<AttributeInfo>* attributes = GetAttributes();
+    if (!attributes)
+    {
+        URHO3D_LOGERROR(GetTypeName() + " has no attributes");
+        return Variant::EMPTY;
+    }
+
+    for (Vector<AttributeInfo>::ConstIterator i = attributes->Begin(); i != attributes->End(); ++i)
+    {
+        if (!i->name_.Compare(name, true))
+            return i->defaultValue_;
+    }
+
+    URHO3D_LOGERROR("Could not find attribute " + name + " in " + GetTypeName());
+    return Variant::EMPTY;
+}
+
+unsigned Serializable::GetNumAttributes() const
+{
+    const Vector<AttributeInfo>* attributes = GetAttributes();
+    return attributes ? attributes->Size() : 0;
+}
+
+unsigned Serializable::GetNumNetworkAttributes() const
+{
+    const Vector<AttributeInfo>* attributes = networkState_ ? networkState_->attributes_ :
+        context_->GetNetworkAttributes(GetType());
+    return attributes ? attributes->Size() : 0;
+}
+
+bool Serializable::GetInterceptNetworkUpdate(const String& attributeName) const
+{
+    const Vector<AttributeInfo>* attributes = GetNetworkAttributes();
+    if (!attributes)
+        return false;
+
+    unsigned long long interceptMask = networkState_ ? networkState_->interceptMask_ : 0;
+
+    for (unsigned i = 0; i < attributes->Size(); ++i)
+    {
+        const AttributeInfo& attr = attributes->At(i);
+        if (!attr.name_.Compare(attributeName, true))
+            return interceptMask & (1ULL << i) ? true : false;
+    }
+
+    return false;
+}
+
+void Serializable::SetInstanceDefault(const String& name, const Variant& defaultValue)
+{
+    // Allocate the instance level default value
+    if (!instanceDefaultValues_)
+        instanceDefaultValues_ = new VariantMap();
+    instanceDefaultValues_->operator [](name) = defaultValue;
+}
+
+Variant Serializable::GetInstanceDefault(const String& name) const
+{
+    if (instanceDefaultValues_)
+    {
+        VariantMap::ConstIterator i = instanceDefaultValues_->Find(name);
+        if (i != instanceDefaultValues_->End())
+            return i->second_;
+    }
+
+    return Variant::EMPTY;
+}
+
+}
<<<<<<< HEAD
//
// Copyright (c) 2008-2019 the Urho3D project.
//
// Permission is hereby granted, free of charge, to any person obtaining a copy
// of this software and associated documentation files (the "Software"), to deal
// in the Software without restriction, including without limitation the rights
// to use, copy, modify, merge, publish, distribute, sublicense, and/or sell
// copies of the Software, and to permit persons to whom the Software is
// furnished to do so, subject to the following conditions:
//
// The above copyright notice and this permission notice shall be included in
// all copies or substantial portions of the Software.
//
// THE SOFTWARE IS PROVIDED "AS IS", WITHOUT WARRANTY OF ANY KIND, EXPRESS OR
// IMPLIED, INCLUDING BUT NOT LIMITED TO THE WARRANTIES OF MERCHANTABILITY,
// FITNESS FOR A PARTICULAR PURPOSE AND NONINFRINGEMENT. IN NO EVENT SHALL THE
// AUTHORS OR COPYRIGHT HOLDERS BE LIABLE FOR ANY CLAIM, DAMAGES OR OTHER
// LIABILITY, WHETHER IN AN ACTION OF CONTRACT, TORT OR OTHERWISE, ARISING FROM,
// OUT OF OR IN CONNECTION WITH THE SOFTWARE OR THE USE OR OTHER DEALINGS IN
// THE SOFTWARE.
//

#include "../Precompiled.h"

#include "../Core/Thread.h"
#include "../IO/Log.h"

#ifdef _WIN32
#include <windows.h>
#else
#include <pthread.h>
#endif
#include <SDL/SDL_hints.h>
#if defined(__ANDROID_API__) && __ANDROID_API__ < 26
#include <linux/prctl.h>
#include <sys/prctl.h>
#endif

#include "../DebugNew.h"

namespace Urho3D
{

#ifdef URHO3D_THREADING
#ifdef _WIN32

typedef HRESULT (WINAPI *pfnSetThreadDescription)(HANDLE, PCWSTR);
static auto pSetThreadDescription = (pfnSetThreadDescription) GetProcAddress(GetModuleHandleW(L"kernel32.dll"), "SetThreadDescription");

#pragma pack(push,8)
typedef struct tagTHREADNAME_INFO
{
    DWORD dwType; /* must be 0x1000 */
    LPCSTR szName; /* pointer to name (in user addr space) */
    DWORD dwThreadID; /* thread ID (-1=caller thread) */
    DWORD dwFlags; /* reserved for future use, must be zero */
} THREADNAME_INFO;
#pragma pack(pop)


typedef HRESULT (WINAPI *pfnSetThreadDescription)(HANDLE, PCWSTR);

DWORD WINAPI Thread::ThreadFunctionStatic(void* data)
{
    Thread* thread = static_cast<Thread*>(data);

    // Borrowed from SDL_systhread.c
    if (pSetThreadDescription)
        pSetThreadDescription(GetCurrentThread(), MultiByteToWide(thread->name_).c_str());
    else if (IsDebuggerPresent())
    {
        // Presumably some version of Visual Studio will understand SetThreadDescription(),
        // but we still need to deal with older OSes and debuggers. Set it with the arcane
        // exception magic, too.

        THREADNAME_INFO inf;

        /* C# and friends will try to catch this Exception, let's avoid it. */
        if (!SDL_GetHintBoolean(SDL_HINT_WINDOWS_DISABLE_THREAD_NAMING, SDL_TRUE))
        {
            // This magic tells the debugger to name a thread if it's listening.
            SDL_zero(inf);
            inf.dwType = 0x1000;
            inf.szName = thread->name_.c_str();
            inf.dwThreadID = (DWORD) -1;
            inf.dwFlags = 0;

            // The debugger catches this, renames the thread, continues on.
            RaiseException(0x406D1388, 0, sizeof(inf) / sizeof(ULONG), (const ULONG_PTR*) &inf);
        }
    }

    thread->ThreadFunction();
    return 0;
}

#else

void* Thread::ThreadFunctionStatic(void* data)
{
    auto* thread = static_cast<Thread*>(data);
#if defined(__ANDROID_API__)
#if __ANDROID_API__ < 26
    prctl(PR_SET_NAME, thread->name_.c_str(), 0, 0, 0);
#else
    pthread_setname_np(pthread_self(), thread->name_.c_str(), thread->name_.Length());
#endif
#elif defined(__linux__)
    pthread_setname_np(pthread_self(), thread->name_.c_str());
#elif defined(__MACOSX__) || defined(__IPHONEOS__)
    pthread_setname_np(thread->name_.c_str());
#endif

    thread->ThreadFunction();
    pthread_exit((void*)nullptr);
    return nullptr;
}

#endif
#endif // URHO3D_THREADING

ThreadID Thread::mainThreadID;

Thread::Thread(const ea::string& name) :
    handle_(nullptr),
    shouldRun_(false),
    name_(name)
{
}

Thread::~Thread()
{
    Stop();
}

bool Thread::Run()
{
#ifdef URHO3D_THREADING
    // Check if already running
    if (handle_)
        return false;

    shouldRun_ = true;
#ifdef _WIN32
    handle_ = CreateThread(nullptr, 0, ThreadFunctionStatic, this, 0, nullptr);
#else
    pthread_attr_t type;
    pthread_attr_init(&type);
    pthread_attr_setdetachstate(&type, PTHREAD_CREATE_JOINABLE);
    pthread_create((pthread_t*)&handle_, &type, ThreadFunctionStatic, this);

#endif
    return handle_ != nullptr;
#else
    return false;
#endif // URHO3D_THREADING
}

void Thread::Stop()
{
#ifdef URHO3D_THREADING
    // Check if already stopped
    if (!handle_)
        return;

    shouldRun_ = false;
#ifdef _WIN32
    WaitForSingleObject((HANDLE)handle_, INFINITE);
    CloseHandle((HANDLE)handle_);
#else
    auto thread = (pthread_t)handle_;
    if (thread)
        pthread_join(thread, nullptr);
#endif
    handle_ = nullptr;
#endif // URHO3D_THREADING
}

void Thread::SetPriority(int priority)
{
#ifdef URHO3D_THREADING
#ifdef _WIN32
    if (handle_)
        SetThreadPriority((HANDLE)handle_, priority);
#elif defined(__linux__) && !defined(__ANDROID__) && !defined(__EMSCRIPTEN__)
    auto thread = (pthread_t)handle_;
    if (thread)
        pthread_setschedprio(thread, priority);
#endif
#endif // URHO3D_THREADING
}

void Thread::SetMainThread()
{
    mainThreadID = GetCurrentThreadID();
}

ThreadID Thread::GetCurrentThreadID()
{
#ifdef URHO3D_THREADING
#ifdef _WIN32
    return GetCurrentThreadId();
#else
    return pthread_self();
#endif
#else
    return ThreadID();
#endif // URHO3D_THREADING
}

bool Thread::IsMainThread()
{
#ifdef URHO3D_THREADING
    return GetCurrentThreadID() == mainThreadID;
#else
    return true;
#endif // URHO3D_THREADING
}

void Thread::SetName(const ea::string& name)
{
    if (handle_ != nullptr)
    {
        URHO3D_LOGERROR("Thread name must be set before thread is started.");
        return;
    }
    name_ = name;
}

}
=======
//
// Copyright (c) 2008-2020 the Urho3D project.
//
// Permission is hereby granted, free of charge, to any person obtaining a copy
// of this software and associated documentation files (the "Software"), to deal
// in the Software without restriction, including without limitation the rights
// to use, copy, modify, merge, publish, distribute, sublicense, and/or sell
// copies of the Software, and to permit persons to whom the Software is
// furnished to do so, subject to the following conditions:
//
// The above copyright notice and this permission notice shall be included in
// all copies or substantial portions of the Software.
//
// THE SOFTWARE IS PROVIDED "AS IS", WITHOUT WARRANTY OF ANY KIND, EXPRESS OR
// IMPLIED, INCLUDING BUT NOT LIMITED TO THE WARRANTIES OF MERCHANTABILITY,
// FITNESS FOR A PARTICULAR PURPOSE AND NONINFRINGEMENT. IN NO EVENT SHALL THE
// AUTHORS OR COPYRIGHT HOLDERS BE LIABLE FOR ANY CLAIM, DAMAGES OR OTHER
// LIABILITY, WHETHER IN AN ACTION OF CONTRACT, TORT OR OTHERWISE, ARISING FROM,
// OUT OF OR IN CONNECTION WITH THE SOFTWARE OR THE USE OR OTHER DEALINGS IN
// THE SOFTWARE.
//

#include "../Precompiled.h"

#include "../Core/Thread.h"

#ifdef _WIN32
#include <windows.h>
#else
#include <pthread.h>
#endif

#include "../DebugNew.h"

namespace Urho3D
{

#ifdef URHO3D_THREADING
#ifdef _WIN32

static DWORD WINAPI ThreadFunctionStatic(void* data)
{
    Thread* thread = static_cast<Thread*>(data);
    thread->ThreadFunction();
    return 0;
}

#else

static void* ThreadFunctionStatic(void* data)
{
    auto* thread = static_cast<Thread*>(data);
    thread->ThreadFunction();
    pthread_exit((void*)nullptr);
    return nullptr;
}

#endif
#endif // URHO3D_THREADING

ThreadID Thread::mainThreadID;

Thread::Thread() :
    handle_(nullptr),
    shouldRun_(false)
{
}

Thread::~Thread()
{
    Stop();
}

bool Thread::Run()
{
#ifdef URHO3D_THREADING
    // Check if already running
    if (handle_)
        return false;

    shouldRun_ = true;
#ifdef _WIN32
    handle_ = CreateThread(nullptr, 0, ThreadFunctionStatic, this, 0, nullptr);
#else
    handle_ = new pthread_t;
    pthread_attr_t type;
    pthread_attr_init(&type);
    pthread_attr_setdetachstate(&type, PTHREAD_CREATE_JOINABLE);
    pthread_create((pthread_t*)handle_, &type, ThreadFunctionStatic, this);
#endif
    return handle_ != nullptr;
#else
    return false;
#endif // URHO3D_THREADING
}

void Thread::Stop()
{
#ifdef URHO3D_THREADING
    // Check if already stopped
    if (!handle_)
        return;

    shouldRun_ = false;
#ifdef _WIN32
    WaitForSingleObject((HANDLE)handle_, INFINITE);
    CloseHandle((HANDLE)handle_);
#else
    auto* thread = (pthread_t*)handle_;
    if (thread)
        pthread_join(*thread, nullptr);
    delete thread;
#endif
    handle_ = nullptr;
#endif // URHO3D_THREADING
}

void Thread::SetPriority(int priority)
{
#ifdef URHO3D_THREADING
#ifdef _WIN32
    if (handle_)
        SetThreadPriority((HANDLE)handle_, priority);
#elif defined(__linux__) && !defined(__ANDROID__) && !defined(__EMSCRIPTEN__)
    auto* thread = (pthread_t*)handle_;
    if (thread)
        pthread_setschedprio(*thread, priority);
#endif
#endif // URHO3D_THREADING
}

void Thread::SetMainThread()
{
    mainThreadID = GetCurrentThreadID();
}

ThreadID Thread::GetCurrentThreadID()
{
#ifdef URHO3D_THREADING
#ifdef _WIN32
    return GetCurrentThreadId();
#else
    return pthread_self();
#endif
#else
    return ThreadID();
#endif // URHO3D_THREADING
}

bool Thread::IsMainThread()
{
#ifdef URHO3D_THREADING
    return GetCurrentThreadID() == mainThreadID;
#else
    return true;
#endif // URHO3D_THREADING
}

}
>>>>>>> 6296d22e
<|MERGE_RESOLUTION|>--- conflicted
+++ resolved
@@ -1,6 +1,5 @@
-<<<<<<< HEAD
-//
-// Copyright (c) 2008-2019 the Urho3D project.
+//
+// Copyright (c) 2008-2020 the Urho3D project.
 //
 // Permission is hereby granted, free of charge, to any person obtaining a copy
 // of this software and associated documentation files (the "Software"), to deal
@@ -228,165 +227,4 @@
     name_ = name;
 }
 
-}
-=======
-//
-// Copyright (c) 2008-2020 the Urho3D project.
-//
-// Permission is hereby granted, free of charge, to any person obtaining a copy
-// of this software and associated documentation files (the "Software"), to deal
-// in the Software without restriction, including without limitation the rights
-// to use, copy, modify, merge, publish, distribute, sublicense, and/or sell
-// copies of the Software, and to permit persons to whom the Software is
-// furnished to do so, subject to the following conditions:
-//
-// The above copyright notice and this permission notice shall be included in
-// all copies or substantial portions of the Software.
-//
-// THE SOFTWARE IS PROVIDED "AS IS", WITHOUT WARRANTY OF ANY KIND, EXPRESS OR
-// IMPLIED, INCLUDING BUT NOT LIMITED TO THE WARRANTIES OF MERCHANTABILITY,
-// FITNESS FOR A PARTICULAR PURPOSE AND NONINFRINGEMENT. IN NO EVENT SHALL THE
-// AUTHORS OR COPYRIGHT HOLDERS BE LIABLE FOR ANY CLAIM, DAMAGES OR OTHER
-// LIABILITY, WHETHER IN AN ACTION OF CONTRACT, TORT OR OTHERWISE, ARISING FROM,
-// OUT OF OR IN CONNECTION WITH THE SOFTWARE OR THE USE OR OTHER DEALINGS IN
-// THE SOFTWARE.
-//
-
-#include "../Precompiled.h"
-
-#include "../Core/Thread.h"
-
-#ifdef _WIN32
-#include <windows.h>
-#else
-#include <pthread.h>
-#endif
-
-#include "../DebugNew.h"
-
-namespace Urho3D
-{
-
-#ifdef URHO3D_THREADING
-#ifdef _WIN32
-
-static DWORD WINAPI ThreadFunctionStatic(void* data)
-{
-    Thread* thread = static_cast<Thread*>(data);
-    thread->ThreadFunction();
-    return 0;
-}
-
-#else
-
-static void* ThreadFunctionStatic(void* data)
-{
-    auto* thread = static_cast<Thread*>(data);
-    thread->ThreadFunction();
-    pthread_exit((void*)nullptr);
-    return nullptr;
-}
-
-#endif
-#endif // URHO3D_THREADING
-
-ThreadID Thread::mainThreadID;
-
-Thread::Thread() :
-    handle_(nullptr),
-    shouldRun_(false)
-{
-}
-
-Thread::~Thread()
-{
-    Stop();
-}
-
-bool Thread::Run()
-{
-#ifdef URHO3D_THREADING
-    // Check if already running
-    if (handle_)
-        return false;
-
-    shouldRun_ = true;
-#ifdef _WIN32
-    handle_ = CreateThread(nullptr, 0, ThreadFunctionStatic, this, 0, nullptr);
-#else
-    handle_ = new pthread_t;
-    pthread_attr_t type;
-    pthread_attr_init(&type);
-    pthread_attr_setdetachstate(&type, PTHREAD_CREATE_JOINABLE);
-    pthread_create((pthread_t*)handle_, &type, ThreadFunctionStatic, this);
-#endif
-    return handle_ != nullptr;
-#else
-    return false;
-#endif // URHO3D_THREADING
-}
-
-void Thread::Stop()
-{
-#ifdef URHO3D_THREADING
-    // Check if already stopped
-    if (!handle_)
-        return;
-
-    shouldRun_ = false;
-#ifdef _WIN32
-    WaitForSingleObject((HANDLE)handle_, INFINITE);
-    CloseHandle((HANDLE)handle_);
-#else
-    auto* thread = (pthread_t*)handle_;
-    if (thread)
-        pthread_join(*thread, nullptr);
-    delete thread;
-#endif
-    handle_ = nullptr;
-#endif // URHO3D_THREADING
-}
-
-void Thread::SetPriority(int priority)
-{
-#ifdef URHO3D_THREADING
-#ifdef _WIN32
-    if (handle_)
-        SetThreadPriority((HANDLE)handle_, priority);
-#elif defined(__linux__) && !defined(__ANDROID__) && !defined(__EMSCRIPTEN__)
-    auto* thread = (pthread_t*)handle_;
-    if (thread)
-        pthread_setschedprio(*thread, priority);
-#endif
-#endif // URHO3D_THREADING
-}
-
-void Thread::SetMainThread()
-{
-    mainThreadID = GetCurrentThreadID();
-}
-
-ThreadID Thread::GetCurrentThreadID()
-{
-#ifdef URHO3D_THREADING
-#ifdef _WIN32
-    return GetCurrentThreadId();
-#else
-    return pthread_self();
-#endif
-#else
-    return ThreadID();
-#endif // URHO3D_THREADING
-}
-
-bool Thread::IsMainThread()
-{
-#ifdef URHO3D_THREADING
-    return GetCurrentThreadID() == mainThreadID;
-#else
-    return true;
-#endif // URHO3D_THREADING
-}
-
-}
->>>>>>> 6296d22e
+}
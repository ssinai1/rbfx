--- conflicted
+++ resolved
@@ -1,6 +1,5 @@
-<<<<<<< HEAD
-//
-// Copyright (c) 2008-2019 the Urho3D project.
+//
+// Copyright (c) 2008-2020 the Urho3D project.
 //
 // Permission is hereby granted, free of charge, to any person obtaining a copy
 // of this software and associated documentation files (the "Software"), to deal
@@ -67,7 +66,7 @@
     /// Disconnect the connection to the server. If wait time is non-zero, will block while waiting for disconnect to finish.
     void Disconnect(int waitMSec = 0);
     /// Start a server on a port using UDP protocol. Return true if successful.
-    bool StartServer(unsigned short port);
+    bool StartServer(unsigned short port, unsigned int maxConnections = 128);
     /// Stop the server.
     void StopServer();
     /// Start NAT punchtrough client to allow remote connections.
@@ -199,204 +198,4 @@
 /// Register Network library objects.
 void URHO3D_API RegisterNetworkLibrary(Context* context);
 
-}
-=======
-//
-// Copyright (c) 2008-2020 the Urho3D project.
-//
-// Permission is hereby granted, free of charge, to any person obtaining a copy
-// of this software and associated documentation files (the "Software"), to deal
-// in the Software without restriction, including without limitation the rights
-// to use, copy, modify, merge, publish, distribute, sublicense, and/or sell
-// copies of the Software, and to permit persons to whom the Software is
-// furnished to do so, subject to the following conditions:
-//
-// The above copyright notice and this permission notice shall be included in
-// all copies or substantial portions of the Software.
-//
-// THE SOFTWARE IS PROVIDED "AS IS", WITHOUT WARRANTY OF ANY KIND, EXPRESS OR
-// IMPLIED, INCLUDING BUT NOT LIMITED TO THE WARRANTIES OF MERCHANTABILITY,
-// FITNESS FOR A PARTICULAR PURPOSE AND NONINFRINGEMENT. IN NO EVENT SHALL THE
-// AUTHORS OR COPYRIGHT HOLDERS BE LIABLE FOR ANY CLAIM, DAMAGES OR OTHER
-// LIABILITY, WHETHER IN AN ACTION OF CONTRACT, TORT OR OTHERWISE, ARISING FROM,
-// OUT OF OR IN CONNECTION WITH THE SOFTWARE OR THE USE OR OTHER DEALINGS IN
-// THE SOFTWARE.
-//
-
-#pragma once
-
-#include "../Container/HashSet.h"
-#include "../Core/Object.h"
-#include "../IO/VectorBuffer.h"
-#include "../Network/Connection.h"
-
-namespace Urho3D
-{
-
-class HttpRequest;
-class MemoryBuffer;
-class Scene;
-
-/// %Network subsystem. Manages client-server communications using the UDP protocol.
-class URHO3D_API Network : public Object
-{
-    URHO3D_OBJECT(Network, Object);
-
-public:
-    /// Construct.
-    explicit Network(Context* context);
-    /// Destruct.
-    ~Network() override;
-
-    /// Handle an inbound message.
-    void HandleMessage(const SLNet::AddressOrGUID& source, int packetID, int msgID, const char* data, size_t numBytes);
-    /// Handle a new client connection.
-    void NewConnectionEstablished(const SLNet::AddressOrGUID& connection);
-    /// Handle a client disconnection.
-    void ClientDisconnected(const SLNet::AddressOrGUID& connection);
-
-    /// Set the data that will be used for a reply to attempts at host discovery on LAN/subnet.
-    void SetDiscoveryBeacon(const VariantMap& data);
-    /// Scan the LAN/subnet for available hosts.
-    void DiscoverHosts(unsigned port);
-    /// Set password for the client/server communcation.
-    void SetPassword(const String& password);
-    /// Set NAT server information.
-    void SetNATServerInfo(const String& address, unsigned short port);
-    /// Connect to a server using UDP protocol. Return true if connection process successfully started.
-    bool Connect(const String& address, unsigned short port, Scene* scene, const VariantMap& identity = Variant::emptyVariantMap);
-    /// Disconnect the connection to the server. If wait time is non-zero, will block while waiting for disconnect to finish.
-    void Disconnect(int waitMSec = 0);
-    /// Start a server on a port using UDP protocol. Return true if successful.
-    bool StartServer(unsigned short port, unsigned int maxConnections = 128);
-    /// Stop the server.
-    void StopServer();
-    /// Start NAT punchtrough client to allow remote connections.
-    void StartNATClient();
-    /// Get local server GUID.
-    const String& GetGUID() const { return guid_; }
-    /// Attempt to connect to NAT server.
-    void AttemptNATPunchtrough(const String& guid, Scene* scene, const VariantMap& identity = Variant::emptyVariantMap);
-    /// Broadcast a message with content ID to all client connections.
-    void BroadcastMessage(int msgID, bool reliable, bool inOrder, const VectorBuffer& msg, unsigned contentID = 0);
-    /// Broadcast a message with content ID to all client connections.
-    void BroadcastMessage(int msgID, bool reliable, bool inOrder, const unsigned char* data, unsigned numBytes, unsigned contentID = 0);
-    /// Broadcast a remote event to all client connections.
-    void BroadcastRemoteEvent(StringHash eventType, bool inOrder, const VariantMap& eventData = Variant::emptyVariantMap);
-    /// Broadcast a remote event to all client connections in a specific scene.
-    void BroadcastRemoteEvent(Scene* scene, StringHash eventType, bool inOrder, const VariantMap& eventData = Variant::emptyVariantMap);
-    /// Broadcast a remote event with the specified node as a sender. Is sent to all client connections in the node's scene.
-    void BroadcastRemoteEvent(Node* node, StringHash eventType, bool inOrder, const VariantMap& eventData = Variant::emptyVariantMap);
-    /// Set network update FPS.
-    void SetUpdateFps(int fps);
-    /// Set simulated latency in milliseconds. This adds a fixed delay before sending each packet.
-    void SetSimulatedLatency(int ms);
-    /// Set simulated packet loss probability between 0.0 - 1.0.
-    void SetSimulatedPacketLoss(float probability);
-    /// Register a remote event as allowed to be received. There is also a fixed blacklist of events that can not be allowed in any case, such as ConsoleCommand.
-    void RegisterRemoteEvent(StringHash eventType);
-    /// Unregister a remote event as allowed to received.
-    void UnregisterRemoteEvent(StringHash eventType);
-    /// Unregister all remote events.
-    void UnregisterAllRemoteEvents();
-    /// Set the package download cache directory.
-    void SetPackageCacheDir(const String& path);
-    /// Trigger all client connections in the specified scene to download a package file from the server. Can be used to download additional resource packages when clients are already joined in the scene. The package must have been added as a requirement to the scene, or else the eventual download will fail.
-    void SendPackageToClients(Scene* scene, PackageFile* package);
-    /// Perform an HTTP request to the specified URL. Empty verb defaults to a GET request. Return a request object which can be used to read the response data.
-    SharedPtr<HttpRequest> MakeHttpRequest(const String& url, const String& verb = String::EMPTY, const Vector<String>& headers = Vector<String>(), const String& postData = String::EMPTY);
-    /// Ban specific IP addresses.
-    void BanAddress(const String& address);
-    /// Return network update FPS.
-    int GetUpdateFps() const { return updateFps_; }
-
-    /// Return simulated latency in milliseconds.
-    int GetSimulatedLatency() const { return simulatedLatency_; }
-
-    /// Return simulated packet loss probability.
-    float GetSimulatedPacketLoss() const { return simulatedPacketLoss_; }
-
-    /// Return a client or server connection by RakNet connection address, or null if none exist.
-    Connection* GetConnection(const SLNet::AddressOrGUID& connection) const;
-    /// Return the connection to the server. Null if not connected.
-    Connection* GetServerConnection() const;
-    /// Return all client connections.
-    Vector<SharedPtr<Connection> > GetClientConnections() const;
-    /// Return whether the server is running.
-    bool IsServerRunning() const;
-    /// Return whether a remote event is allowed to be received.
-    bool CheckRemoteEvent(StringHash eventType) const;
-
-    /// Return the package download cache directory.
-    const String& GetPackageCacheDir() const { return packageCacheDir_; }
-
-    /// Process incoming messages from connections. Called by HandleBeginFrame.
-    void Update(float timeStep);
-    /// Send outgoing messages after frame logic. Called by HandleRenderUpdate.
-    void PostUpdate(float timeStep);
-
-private:
-    /// Handle begin frame event.
-    void HandleBeginFrame(StringHash eventType, VariantMap& eventData);
-    /// Handle render update frame event.
-    void HandleRenderUpdate(StringHash eventType, VariantMap& eventData);
-    /// Handle server connection.
-    void OnServerConnected(const SLNet::AddressOrGUID& address);
-    /// Handle server disconnection.
-    void OnServerDisconnected();
-    /// Reconfigure network simulator parameters on all existing connections.
-    void ConfigureNetworkSimulator();
-    /// All incoming packages are handled here.
-    void HandleIncomingPacket(SLNet::Packet* packet, bool isServer);
-
-    /// SLikeNet peer instance for server connection.
-    SLNet::RakPeerInterface* rakPeer_;
-    /// SLikeNet peer instance for client connection.
-    SLNet::RakPeerInterface* rakPeerClient_;
-    /// Client's server connection.
-    SharedPtr<Connection> serverConnection_;
-    /// Server's client connections.
-    HashMap<SLNet::AddressOrGUID, SharedPtr<Connection> > clientConnections_;
-    /// Allowed remote events.
-    HashSet<StringHash> allowedRemoteEvents_;
-    /// Remote event fixed blacklist.
-    HashSet<StringHash> blacklistedRemoteEvents_;
-    /// Networked scenes.
-    HashSet<Scene*> networkScenes_;
-    /// Update FPS.
-    int updateFps_;
-    /// Simulated latency (send delay) in milliseconds.
-    int simulatedLatency_;
-    /// Simulated packet loss probability between 0.0 - 1.0.
-    float simulatedPacketLoss_;
-    /// Update time interval.
-    float updateInterval_;
-    /// Update time accumulator.
-    float updateAcc_;
-    /// Package cache directory.
-    String packageCacheDir_;
-    /// Whether we started as server or not.
-    bool isServer_;
-    /// Server/Client password used for connecting.
-    String password_;
-    /// Scene which will be used for NAT punchtrough connections.
-    Scene* scene_;
-    /// Client identify for NAT punchtrough connections.
-    VariantMap identity_;
-    /// NAT punchtrough server information.
-    SLNet::SystemAddress* natPunchServerAddress_;
-    /// NAT punchtrough client for the server.
-    SLNet::NatPunchthroughClient* natPunchthroughServerClient_;
-    /// NAT punchtrough client for the client.
-    SLNet::NatPunchthroughClient* natPunchthroughClient_;
-    /// Remote GUID information.
-    SLNet::RakNetGUID* remoteGUID_;
-    /// Local server GUID.
-    String guid_;
-};
-
-/// Register Network library objects.
-void URHO3D_API RegisterNetworkLibrary(Context* context);
-
-}
->>>>>>> 6296d22e
+}
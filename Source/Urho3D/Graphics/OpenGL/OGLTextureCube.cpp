--- conflicted
+++ resolved
@@ -1,520 +1,3 @@
-<<<<<<< HEAD
-//
-// Copyright (c) 2008-2019 the Urho3D project.
-//
-// Permission is hereby granted, free of charge, to any person obtaining a copy
-// of this software and associated documentation files (the "Software"), to deal
-// in the Software without restriction, including without limitation the rights
-// to use, copy, modify, merge, publish, distribute, sublicense, and/or sell
-// copies of the Software, and to permit persons to whom the Software is
-// furnished to do so, subject to the following conditions:
-//
-// The above copyright notice and this permission notice shall be included in
-// all copies or substantial portions of the Software.
-//
-// THE SOFTWARE IS PROVIDED "AS IS", WITHOUT WARRANTY OF ANY KIND, EXPRESS OR
-// IMPLIED, INCLUDING BUT NOT LIMITED TO THE WARRANTIES OF MERCHANTABILITY,
-// FITNESS FOR A PARTICULAR PURPOSE AND NONINFRINGEMENT. IN NO EVENT SHALL THE
-// AUTHORS OR COPYRIGHT HOLDERS BE LIABLE FOR ANY CLAIM, DAMAGES OR OTHER
-// LIABILITY, WHETHER IN AN ACTION OF CONTRACT, TORT OR OTHERWISE, ARISING FROM,
-// OUT OF OR IN CONNECTION WITH THE SOFTWARE OR THE USE OR OTHER DEALINGS IN
-// THE SOFTWARE.
-//
-
-#include "../../Precompiled.h"
-
-#include "../../Core/Context.h"
-#include "../../Core/Profiler.h"
-#include "../../Graphics/Graphics.h"
-#include "../../Graphics/GraphicsEvents.h"
-#include "../../Graphics/GraphicsImpl.h"
-#include "../../Graphics/Renderer.h"
-#include "../../Graphics/TextureCube.h"
-#include "../../IO/FileSystem.h"
-#include "../../IO/Log.h"
-#include "../../Resource/ResourceCache.h"
-#include "../../Resource/XMLFile.h"
-
-#include "../../DebugNew.h"
-
-#ifdef _MSC_VER
-#pragma warning(disable:4355)
-#endif
-
-namespace Urho3D
-{
-
-void TextureCube::OnDeviceLost()
-{
-    GPUObject::OnDeviceLost();
-
-    for (auto& renderSurface : renderSurfaces_)
-    {
-        if (renderSurface)
-            renderSurface->OnDeviceLost();
-    }
-}
-
-void TextureCube::OnDeviceReset()
-{
-    if (!object_.name_ || dataPending_)
-    {
-        // If has a resource file, reload through the resource cache. Otherwise just recreate.
-        auto* cache = GetSubsystem<ResourceCache>();
-        if (cache->Exists(GetName()))
-            dataLost_ = !cache->ReloadResource(this);
-
-        if (!object_.name_)
-        {
-            Create();
-            dataLost_ = true;
-        }
-    }
-
-    dataPending_ = false;
-}
-
-void TextureCube::Release()
-{
-    if (object_.name_)
-    {
-        if (!graphics_)
-            return;
-
-        if (!graphics_->IsDeviceLost())
-        {
-            for (unsigned i = 0; i < MAX_TEXTURE_UNITS; ++i)
-            {
-                if (graphics_->GetTexture(i) == this)
-                    graphics_->SetTexture(i, nullptr);
-            }
-
-            glDeleteTextures(1, &object_.name_);
-        }
-
-        for (auto& renderSurface : renderSurfaces_)
-        {
-            if (renderSurface)
-                renderSurface->Release();
-        }
-
-        object_.name_ = 0;
-    }
-
-    resolveDirty_ = false;
-    levelsDirty_ = false;
-}
-
-bool TextureCube::SetData(CubeMapFace face, unsigned level, int x, int y, int width, int height, const void* data)
-{
-    URHO3D_PROFILE("SetTextureData");
-
-    if (!object_.name_ || !graphics_)
-    {
-        URHO3D_LOGERROR("No texture created, can not set data");
-        return false;
-    }
-
-    if (!data)
-    {
-        URHO3D_LOGERROR("Null source for setting data");
-        return false;
-    }
-
-    if (level >= levels_)
-    {
-        URHO3D_LOGERROR("Illegal mip level for setting data");
-        return false;
-    }
-
-    if (graphics_->IsDeviceLost())
-    {
-        URHO3D_LOGWARNING("Texture data assignment while device is lost");
-        dataPending_ = true;
-        return true;
-    }
-
-    if (IsCompressed())
-    {
-        x &= ~3u;
-        y &= ~3u;
-    }
-
-    int levelWidth = GetLevelWidth(level);
-    int levelHeight = GetLevelHeight(level);
-    if (x < 0 || x + width > levelWidth || y < 0 || y + height > levelHeight || width <= 0 || height <= 0)
-    {
-        URHO3D_LOGERROR("Illegal dimensions for setting data");
-        return false;
-    }
-
-    graphics_->SetTextureForUpdate(this);
-
-    bool wholeLevel = x == 0 && y == 0 && width == levelWidth && height == levelHeight;
-    unsigned format = GetSRGB() ? GetSRGBFormat(format_) : format_;
-
-    if (!IsCompressed())
-    {
-        if (wholeLevel)
-            glTexImage2D((GLenum)(GL_TEXTURE_CUBE_MAP_POSITIVE_X + face), level, format, width, height, 0, GetExternalFormat(format_),
-                GetDataType(format_), data);
-        else
-            glTexSubImage2D((GLenum)(GL_TEXTURE_CUBE_MAP_POSITIVE_X + face), level, x, y, width, height, GetExternalFormat(format_),
-                GetDataType(format_), data);
-    }
-    else
-    {
-        if (wholeLevel)
-            glCompressedTexImage2D((GLenum)(GL_TEXTURE_CUBE_MAP_POSITIVE_X + face), level, format, width, height, 0,
-                GetDataSize(width, height), data);
-        else
-            glCompressedTexSubImage2D((GLenum)(GL_TEXTURE_CUBE_MAP_POSITIVE_X + face), level, x, y, width, height, format,
-                GetDataSize(width, height), data);
-    }
-
-    graphics_->SetTexture(0, nullptr);
-    return true;
-}
-
-bool TextureCube::SetData(CubeMapFace face, Deserializer& source)
-{
-    SharedPtr<Image> image(context_->CreateObject<Image>());
-    if (!image->Load(source))
-        return false;
-
-    return SetData(face, image);
-}
-
-bool TextureCube::SetData(CubeMapFace face, Image* image, bool useAlpha)
-{
-    if (!image)
-    {
-        URHO3D_LOGERROR("Null image, can not set face data");
-        return false;
-    }
-
-    // Use a shared ptr for managing the temporary mip images created during this function
-    SharedPtr<Image> mipImage;
-    unsigned memoryUse = 0;
-    MaterialQuality quality = QUALITY_HIGH;
-    auto* renderer = GetSubsystem<Renderer>();
-    if (renderer)
-        quality = renderer->GetTextureQuality();
-
-    if (!image->IsCompressed())
-    {
-        // Convert unsuitable formats to RGBA
-        unsigned components = image->GetComponents();
-        if (Graphics::GetGL3Support() && ((components == 1 && !useAlpha) || components == 2))
-        {
-            mipImage = image->ConvertToRGBA(); image = mipImage;
-            if (!image)
-                return false;
-            components = image->GetComponents();
-        }
-
-        unsigned char* levelData = image->GetData();
-        int levelWidth = image->GetWidth();
-        int levelHeight = image->GetHeight();
-        unsigned format = 0;
-
-        if (levelWidth != levelHeight)
-        {
-            URHO3D_LOGERROR("Cube texture width not equal to height");
-            return false;
-        }
-
-        // Discard unnecessary mip levels
-        for (unsigned i = 0; i < mipsToSkip_[quality]; ++i)
-        {
-            mipImage = image->GetNextLevel(); image = mipImage;
-            levelData = image->GetData();
-            levelWidth = image->GetWidth();
-            levelHeight = image->GetHeight();
-        }
-
-        switch (components)
-        {
-        case 1:
-            format = useAlpha ? Graphics::GetAlphaFormat() : Graphics::GetLuminanceFormat();
-            break;
-
-        case 2:
-            format = Graphics::GetLuminanceAlphaFormat();
-            break;
-
-        case 3:
-            format = Graphics::GetRGBFormat();
-            break;
-
-        case 4:
-            format = Graphics::GetRGBAFormat();
-            break;
-
-        default:
-            assert(false);  // Should not reach here
-            break;
-        }
-
-        // Create the texture when face 0 is being loaded, check that rest of the faces are same size & format
-        if (!face)
-        {
-            // If image was previously compressed, reset number of requested levels to avoid error if level count is too high for new size
-            if (IsCompressed() && requestedLevels_ > 1)
-                requestedLevels_ = 0;
-            SetSize(levelWidth, format);
-        }
-        else
-        {
-            if (!object_.name_)
-            {
-                URHO3D_LOGERROR("Cube texture face 0 must be loaded first");
-                return false;
-            }
-            if (levelWidth != width_ || format != format_)
-            {
-                URHO3D_LOGERROR("Cube texture face does not match size or format of face 0");
-                return false;
-            }
-        }
-
-        for (unsigned i = 0; i < levels_; ++i)
-        {
-            SetData(face, i, 0, 0, levelWidth, levelHeight, levelData);
-            memoryUse += levelWidth * levelHeight * components;
-
-            if (i < levels_ - 1)
-            {
-                mipImage = image->GetNextLevel(); image = mipImage;
-                levelData = image->GetData();
-                levelWidth = image->GetWidth();
-                levelHeight = image->GetHeight();
-            }
-        }
-    }
-    else
-    {
-        int width = image->GetWidth();
-        int height = image->GetHeight();
-        unsigned levels = image->GetNumCompressedLevels();
-        unsigned format = graphics_->GetFormat(image->GetCompressedFormat());
-        bool needDecompress = false;
-
-        if (width != height)
-        {
-            URHO3D_LOGERROR("Cube texture width not equal to height");
-            return false;
-        }
-
-        if (!format)
-        {
-            format = Graphics::GetRGBAFormat();
-            needDecompress = true;
-        }
-
-        unsigned mipsToSkip = mipsToSkip_[quality];
-        if (mipsToSkip >= levels)
-            mipsToSkip = levels - 1;
-        while (mipsToSkip && (width / (1u << mipsToSkip) < 4 || height / (1u << mipsToSkip) < 4))
-            --mipsToSkip;
-        width /= (1u << mipsToSkip);
-        height /= (1u << mipsToSkip);
-
-        // Create the texture when face 0 is being loaded, assume rest of the faces are same size & format
-        if (!face)
-        {
-            SetNumLevels(Max((levels - mipsToSkip), 1U));
-            SetSize(width, format);
-        }
-        else
-        {
-            if (!object_.name_)
-            {
-                URHO3D_LOGERROR("Cube texture face 0 must be loaded first");
-                return false;
-            }
-            if (width != width_ || format != format_)
-            {
-                URHO3D_LOGERROR("Cube texture face does not match size or format of face 0");
-                return false;
-            }
-        }
-
-        for (unsigned i = 0; i < levels_ && i < levels - mipsToSkip; ++i)
-        {
-            CompressedLevel level = image->GetCompressedLevel(i + mipsToSkip);
-            if (!needDecompress)
-            {
-                SetData(face, i, 0, 0, level.width_, level.height_, level.data_);
-                memoryUse += level.rows_ * level.rowSize_;
-            }
-            else
-            {
-                auto* rgbaData = new unsigned char[level.width_ * level.height_ * 4];
-                level.Decompress(rgbaData);
-                SetData(face, i, 0, 0, level.width_, level.height_, rgbaData);
-                memoryUse += level.width_ * level.height_ * 4;
-                delete[] rgbaData;
-            }
-        }
-    }
-
-    faceMemoryUse_[face] = memoryUse;
-    unsigned totalMemoryUse = sizeof(TextureCube);
-    for (unsigned memoryUse : faceMemoryUse_)
-        totalMemoryUse += memoryUse;
-    SetMemoryUse(totalMemoryUse);
-    return true;
-}
-
-bool TextureCube::GetData(CubeMapFace face, unsigned level, void* dest) const
-{
-    if (!object_.name_ || !graphics_)
-    {
-        URHO3D_LOGERROR("No texture created, can not get data");
-        return false;
-    }
-
-#ifndef GL_ES_VERSION_2_0
-    if (!dest)
-    {
-        URHO3D_LOGERROR("Null destination for getting data");
-        return false;
-    }
-
-    if (level >= levels_)
-    {
-        URHO3D_LOGERROR("Illegal mip level for getting data");
-        return false;
-    }
-
-    if (graphics_->IsDeviceLost())
-    {
-        URHO3D_LOGWARNING("Getting texture data while device is lost");
-        return false;
-    }
-
-    if (multiSample_ > 1 && !autoResolve_)
-    {
-        URHO3D_LOGERROR("Can not get data from multisampled texture without autoresolve");
-        return false;
-    }
-
-    if (resolveDirty_)
-        graphics_->ResolveToTexture(const_cast<TextureCube*>(this));
-
-    graphics_->SetTextureForUpdate(const_cast<TextureCube*>(this));
-
-    if (!IsCompressed())
-        glGetTexImage((GLenum)(GL_TEXTURE_CUBE_MAP_POSITIVE_X + face), level, GetExternalFormat(format_), GetDataType(format_), dest);
-    else
-        glGetCompressedTexImage((GLenum)(GL_TEXTURE_CUBE_MAP_POSITIVE_X + face), level, dest);
-
-    graphics_->SetTexture(0, nullptr);
-    return true;
-#else
-    // Special case on GLES: if the texture is a rendertarget, can make it current and use glReadPixels()
-    if (usage_ == TEXTURE_RENDERTARGET)
-    {
-        graphics_->SetRenderTarget(0, renderSurfaces_[face]);
-        // Ensure the FBO is current; this viewport is actually never rendered to
-        graphics_->SetViewport(IntRect(0, 0, width_, height_));
-        glReadPixels(0, 0, width_, height_, GetExternalFormat(format_), GetDataType(format_), dest);
-        return true;
-    }
-
-    URHO3D_LOGERROR("Getting texture data not supported");
-    return false;
-#endif
-}
-
-bool TextureCube::Create()
-{
-    Release();
-
-    if (!graphics_ || !width_ || !height_)
-        return false;
-
-    if (graphics_->IsDeviceLost())
-    {
-        URHO3D_LOGWARNING("Texture creation while device is lost");
-        return true;
-    }
-
-#ifdef GL_ES_VERSION_2_0
-    if (multiSample_ > 1)
-    {
-        URHO3D_LOGWARNING("Multisampled texture is not supported on OpenGL ES");
-        multiSample_ = 1;
-        autoResolve_ = false;
-    }
-#endif
-
-    glGenTextures(1, &object_.name_);
-
-    // Ensure that our texture is bound to OpenGL texture unit 0
-    graphics_->SetTextureForUpdate(this);
-
-    // If not compressed, create the initial level 0 texture with null data
-    unsigned format = GetSRGB() ? GetSRGBFormat(format_) : format_;
-    unsigned externalFormat = GetExternalFormat(format_);
-    unsigned dataType = GetDataType(format_);
-
-    // If multisample, create renderbuffers for each face
-    if (multiSample_ > 1)
-    {
-        for (auto& renderSurface : renderSurfaces_)
-            renderSurface->CreateRenderBuffer(width_, height_, format, multiSample_);
-    }
-
-    bool success = true;
-    if (!IsCompressed())
-    {
-        glGetError();
-        for (unsigned i = 0; i < MAX_CUBEMAP_FACES; ++i)
-        {
-            glTexImage2D(GL_TEXTURE_CUBE_MAP_POSITIVE_X + i, 0, format, width_, height_, 0, externalFormat, dataType, nullptr);
-            if (glGetError())
-                success = false;
-        }
-    }
-    if (!success)
-        URHO3D_LOGERROR("Failed to create texture");
-
-    // Set mipmapping
-    if (usage_ == TEXTURE_DEPTHSTENCIL || usage_ == TEXTURE_DYNAMIC)
-        requestedLevels_ = 1;
-    else if (usage_ == TEXTURE_RENDERTARGET)
-    {
-#if defined(__EMSCRIPTEN__) || defined(IOS) || defined(TVOS)
-        // glGenerateMipmap appears to not be working on WebGL or iOS/tvOS, disable rendertarget mipmaps for now
-        requestedLevels_ = 1;
-#else
-        if (requestedLevels_ != 1)
-        {
-            // Generate levels for the first time now
-            RegenerateLevels();
-            // Determine max. levels automatically
-            requestedLevels_ = 0;
-        }
-#endif
-    }
-
-    levels_ = CheckMaxLevels(width_, height_, requestedLevels_);
-#ifndef GL_ES_VERSION_2_0
-    glTexParameteri(target_, GL_TEXTURE_BASE_LEVEL, 0);
-    glTexParameteri(target_, GL_TEXTURE_MAX_LEVEL, levels_ - 1);
-#endif
-
-    // Set initial parameters, then unbind the texture
-    UpdateParameters();
-    graphics_->SetTexture(0, nullptr);
-
-    return success;
-}
-
-}
-=======
 //
 // Copyright (c) 2008-2020 the Urho3D project.
 //
@@ -623,7 +106,7 @@
 
 bool TextureCube::SetData(CubeMapFace face, unsigned level, int x, int y, int width, int height, const void* data)
 {
-    URHO3D_PROFILE(SetTextureData);
+    URHO3D_PROFILE("SetTextureData");
 
     if (!object_.name_ || !graphics_)
     {
@@ -694,7 +177,7 @@
 
 bool TextureCube::SetData(CubeMapFace face, Deserializer& source)
 {
-    SharedPtr<Image> image(new Image(context_));
+    SharedPtr<Image> image(context_->CreateObject<Image>());
     if (!image->Load(source))
         return false;
 
@@ -1029,5 +512,4 @@
     return success;
 }
 
-}
->>>>>>> 6296d22e
+}
//
<<<<<<< HEAD
// Copyright (c) 2008-2018 the Urho3D project.
=======
// Copyright (c) 2008-2019 the Urho3D project.
>>>>>>> 82ebd2bd
//
// Permission is hereby granted, free of charge, to any person obtaining a copy
// of this software and associated documentation files (the "Software"), to deal
// in the Software without restriction, including without limitation the rights
// to use, copy, modify, merge, publish, distribute, sublicense, and/or sell
// copies of the Software, and to permit persons to whom the Software is
// furnished to do so, subject to the following conditions:
//
// The above copyright notice and this permission notice shall be included in
// all copies or substantial portions of the Software.
//
// THE SOFTWARE IS PROVIDED "AS IS", WITHOUT WARRANTY OF ANY KIND, EXPRESS OR
// IMPLIED, INCLUDING BUT NOT LIMITED TO THE WARRANTIES OF MERCHANTABILITY,
// FITNESS FOR A PARTICULAR PURPOSE AND NONINFRINGEMENT. IN NO EVENT SHALL THE
// AUTHORS OR COPYRIGHT HOLDERS BE LIABLE FOR ANY CLAIM, DAMAGES OR OTHER
// LIABILITY, WHETHER IN AN ACTION OF CONTRACT, TORT OR OTHERWISE, ARISING FROM,
// OUT OF OR IN CONNECTION WITH THE SOFTWARE OR THE USE OR OTHER DEALINGS IN
// THE SOFTWARE.
//

#pragma once

#include "../Container/HashSet.h"
#include "../Core/Mutex.h"
#include "../Graphics/Batch.h"
#include "../Graphics/Drawable.h"
#include "../Graphics/Viewport.h"
#include "../Math/Color.h"

namespace Urho3D
{

class Geometry;
class Drawable;
class Light;
class Material;
class Pass;
class Technique;
class Octree;
class Graphics;
class RenderPath;
class RenderSurface;
class ResourceCache;
class Scene;
class Skeleton;
class OcclusionBuffer;
class Technique;
class Texture;
class Texture2D;
class TextureCube;
class View;
class Zone;
struct BatchQueue;

static const int SHADOW_MIN_PIXELS = 64;
static const int INSTANCING_BUFFER_DEFAULT_SIZE = 1024;

/// Light vertex shader variations.
enum LightVSVariation
{
    LVS_DIR = 0,
    LVS_SPOT,
    LVS_POINT,
    LVS_SHADOW,
    LVS_SPOTSHADOW,
    LVS_POINTSHADOW,
    LVS_SHADOWNORMALOFFSET,
    LVS_SPOTSHADOWNORMALOFFSET,
    LVS_POINTSHADOWNORMALOFFSET,
    MAX_LIGHT_VS_VARIATIONS
};

/// Per-vertex light vertex shader variations.
enum VertexLightVSVariation
{
    VLVS_NOLIGHTS = 0,
    VLVS_1LIGHT,
    VLVS_2LIGHTS,
    VLVS_3LIGHTS,
    VLVS_4LIGHTS,
    MAX_VERTEXLIGHT_VS_VARIATIONS
};

/// Light pixel shader variations.
enum LightPSVariation
{
    LPS_NONE = 0,
    LPS_SPOT,
    LPS_POINT,
    LPS_POINTMASK,
    LPS_SPEC,
    LPS_SPOTSPEC,
    LPS_POINTSPEC,
    LPS_POINTMASKSPEC,
    LPS_SHADOW,
    LPS_SPOTSHADOW,
    LPS_POINTSHADOW,
    LPS_POINTMASKSHADOW,
    LPS_SHADOWSPEC,
    LPS_SPOTSHADOWSPEC,
    LPS_POINTSHADOWSPEC,
    LPS_POINTMASKSHADOWSPEC,
    MAX_LIGHT_PS_VARIATIONS
};

/// Deferred light volume vertex shader variations.
enum DeferredLightVSVariation
{
    DLVS_NONE = 0,
    DLVS_DIR,
    DLVS_ORTHO,
    DLVS_ORTHODIR,
    MAX_DEFERRED_LIGHT_VS_VARIATIONS
};

/// Deferred light volume pixels shader variations.
enum DeferredLightPSVariation
{
    DLPS_NONE = 0,
    DLPS_SPOT,
    DLPS_POINT,
    DLPS_POINTMASK,
    DLPS_SPEC,
    DLPS_SPOTSPEC,
    DLPS_POINTSPEC,
    DLPS_POINTMASKSPEC,
    DLPS_SHADOW,
    DLPS_SPOTSHADOW,
    DLPS_POINTSHADOW,
    DLPS_POINTMASKSHADOW,
    DLPS_SHADOWSPEC,
    DLPS_SPOTSHADOWSPEC,
    DLPS_POINTSHADOWSPEC,
    DLPS_POINTMASKSHADOWSPEC,
    DLPS_SHADOWNORMALOFFSET,
    DLPS_SPOTSHADOWNORMALOFFSET,
    DLPS_POINTSHADOWNORMALOFFSET,
    DLPS_POINTMASKSHADOWNORMALOFFSET,
    DLPS_SHADOWSPECNORMALOFFSET,
    DLPS_SPOTSHADOWSPECNORMALOFFSET,
    DLPS_POINTSHADOWSPECNORMALOFFSET,
    DLPS_POINTMASKSHADOWSPECNORMALOFFSET,
    DLPS_ORTHO,
    DLPS_ORTHOSPOT,
    DLPS_ORTHOPOINT,
    DLPS_ORTHOPOINTMASK,
    DLPS_ORTHOSPEC,
    DLPS_ORTHOSPOTSPEC,
    DLPS_ORTHOPOINTSPEC,
    DLPS_ORTHOPOINTMASKSPEC,
    DLPS_ORTHOSHADOW,
    DLPS_ORTHOSPOTSHADOW,
    DLPS_ORTHOPOINTSHADOW,
    DLPS_ORTHOPOINTMASKSHADOW,
    DLPS_ORTHOSHADOWSPEC,
    DLPS_ORTHOSPOTSHADOWSPEC,
    DLPS_ORTHOPOINTSHADOWSPEC,
    DLPS_ORTHOPOINTMASKSHADOWSPEC,
    DLPS_ORTHOSHADOWNORMALOFFSET,
    DLPS_ORTHOSPOTSHADOWNORMALOFFSET,
    DLPS_ORTHOPOINTSHADOWNORMALOFFSET,
    DLPS_ORTHOPOINTMASKSHADOWNORMALOFFSET,
    DLPS_ORTHOSHADOWSPECNORMALOFFSET,
    DLPS_ORTHOSPOTSHADOWSPECNORMALOFFSET,
    DLPS_ORTHOPOINTSHADOWSPECNORMALOFFSET,
    DLPS_ORTHOPOINTMASKSHADOWSPECNORMALOFFSET,
    MAX_DEFERRED_LIGHT_PS_VARIATIONS
};

/// High-level rendering subsystem. Manages drawing of 3D views.
class URHO3D_API Renderer : public Object
{
    URHO3D_OBJECT(Renderer, Object);

public:
    using ShadowMapFilter = void(Object::*)(View* view, Texture2D* shadowMap, float blurScale);

    /// Construct.
    explicit Renderer(Context* context);
    /// Destruct.
    ~Renderer() override;

    /// Set number of backbuffer viewports to render.
    void SetNumViewports(unsigned num);
    /// Set a backbuffer viewport.
    void SetViewport(unsigned index, Viewport* viewport);
    /// Set default renderpath.
    void SetDefaultRenderPath(RenderPath* renderPath);
    /// Set default renderpath from an XML file.
    void SetDefaultRenderPath(XMLFile* xmlFile);
    /// Set default non-textured material technique.
    void SetDefaultTechnique(Technique* technique);
    /// Set HDR rendering on/off.
    void SetHDRRendering(bool enable);
    /// Set specular lighting on/off.
    void SetSpecularLighting(bool enable);
    /// Set default texture max anisotropy level.
    void SetTextureAnisotropy(int level);
    /// Set default texture filtering.
    void SetTextureFilterMode(TextureFilterMode mode);
    /// Set texture quality level. See the QUALITY constants in GraphicsDefs.h.
<<<<<<< HEAD
    void SetTextureQuality(int quality);
    /// Set material quality level. See the QUALITY constants in GraphicsDefs.h.
    void SetMaterialQuality(int quality);
=======
    void SetTextureQuality(MaterialQuality quality);
    /// Set material quality level. See the QUALITY constants in GraphicsDefs.h.
    void SetMaterialQuality(MaterialQuality quality);
>>>>>>> 82ebd2bd
    /// Set shadows on/off.
    void SetDrawShadows(bool enable);
    /// Set shadow map resolution.
    void SetShadowMapSize(int size);
    /// Set shadow quality mode. See the SHADOWQUALITY enum in GraphicsDefs.h.
    void SetShadowQuality(ShadowQuality quality);
    /// Set shadow softness, only works when SHADOWQUALITY_BLUR_VSM is used.
    void SetShadowSoftness(float shadowSoftness);
    /// Set shadow parameters when VSM is used, they help to reduce light bleeding. LightBleeding must be in [0, 1[
    void SetVSMShadowParameters(float minVariance, float lightBleedingReduction);
    /// Set VSM shadow map multisampling level. Default 1 (no multisampling.)
    void SetVSMMultiSample(int multiSample);
    /// Set post processing filter to the shadow map
    void SetShadowMapFilter(Object* instance, ShadowMapFilter functionPtr);
    /// Set reuse of shadow maps. Default is true. If disabled, also transparent geometry can be shadowed.
    void SetReuseShadowMaps(bool enable);
    /// Set maximum number of shadow maps created for one resolution. Only has effect if reuse of shadow maps is disabled.
    void SetMaxShadowMaps(int shadowMaps);
    /// Set dynamic instancing on/off. When on (default), drawables using the same static-type geometry and material will be automatically combined to an instanced draw call.
    void SetDynamicInstancing(bool enable);
    /// Set number of extra instancing buffer elements. Default is 0. Extra 4-vectors are available through TEXCOORD7 and further.
    void SetNumExtraInstancingBufferElements(int elements);
    /// Set minimum number of instances required in a batch group to render as instanced.
    void SetMinInstances(int instances);
    /// Set maximum number of sorted instances per batch group. If exceeded, instances are rendered unsorted.
    void SetMaxSortedInstances(int instances);
    /// Set maximum number of occluder triangles.
    void SetMaxOccluderTriangles(int triangles);
    /// Set occluder buffer width.
    void SetOcclusionBufferSize(int size);
    /// Set required screen size (1.0 = full screen) for occluders.
    void SetOccluderSizeThreshold(float screenSize);
    /// Set whether to thread occluder rendering. Default false.
    void SetThreadedOcclusion(bool enable);
    /// Set shadow depth bias multiplier for mobile platforms to counteract possible worse shadow map precision. Default 1.0 (no effect.)
    void SetMobileShadowBiasMul(float mul);
    /// Set shadow depth bias addition for mobile platforms to counteract possible worse shadow map precision. Default 0.0 (no effect.)
    void SetMobileShadowBiasAdd(float add);
    /// Set shadow normal offset multiplier for mobile platforms to counteract possible worse shadow map precision. Default 1.0 (no effect.)
    void SetMobileNormalOffsetMul(float mul);
    /// Force reload of shaders.
    void ReloadShaders();

    /// Apply post processing filter to the shadow map. Called by View.
    void ApplyShadowMapFilter(View* view, Texture2D* shadowMap, float blurScale);

    /// Return number of backbuffer viewports.
    unsigned GetNumViewports() const { return viewports_.Size(); }

    /// Return backbuffer viewport by index.
    Viewport* GetViewport(unsigned index) const;
    /// Return nth backbuffer viewport associated to a scene. Index 0 returns the first.
    Viewport* GetViewportForScene(Scene* scene, unsigned index) const;
    /// Return default renderpath.
    RenderPath* GetDefaultRenderPath() const;
    /// Return default non-textured material technique.
    Technique* GetDefaultTechnique() const;

    /// Return whether HDR rendering is enabled.
    bool GetHDRRendering() const { return hdrRendering_; }

    /// Return whether specular lighting is enabled.
    bool GetSpecularLighting() const { return specularLighting_; }

    /// Return whether drawing shadows is enabled.
    bool GetDrawShadows() const { return drawShadows_; }

    /// Return default texture max. anisotropy level.
    int GetTextureAnisotropy() const { return textureAnisotropy_; }

    /// Return default texture filtering mode.
    TextureFilterMode GetTextureFilterMode() const { return textureFilterMode_; }

    /// Return texture quality level.
<<<<<<< HEAD
    int GetTextureQuality() const { return textureQuality_; }

    /// Return material quality level.
    int GetMaterialQuality() const { return materialQuality_; }
=======
    MaterialQuality GetTextureQuality() const { return textureQuality_; }

    /// Return material quality level.
    MaterialQuality GetMaterialQuality() const { return materialQuality_; }
>>>>>>> 82ebd2bd

    /// Return shadow map resolution.
    int GetShadowMapSize() const { return shadowMapSize_; }

    /// Return shadow quality.
    ShadowQuality GetShadowQuality() const { return shadowQuality_; }

    /// Return shadow softness.
    float GetShadowSoftness() const { return shadowSoftness_; }

    /// Return VSM shadow parameters.
    Vector2 GetVSMShadowParameters() const { return vsmShadowParams_; };

    /// Return VSM shadow multisample level.
    int GetVSMMultiSample() const { return vsmMultiSample_; }

    /// Return whether shadow maps are reused.
    bool GetReuseShadowMaps() const { return reuseShadowMaps_; }

    /// Return maximum number of shadow maps per resolution.
    int GetMaxShadowMaps() const { return maxShadowMaps_; }

    /// Return whether dynamic instancing is in use.
    bool GetDynamicInstancing() const { return dynamicInstancing_; }

    /// Return number of extra instancing buffer elements.
    int GetNumExtraInstancingBufferElements() const { return numExtraInstancingBufferElements_; };

    /// Return minimum number of instances required in a batch group to render as instanced.
    int GetMinInstances() const { return minInstances_; }

    /// Return maximum number of sorted instances per batch group.
    int GetMaxSortedInstances() const { return maxSortedInstances_; }

    /// Return maximum number of occluder triangles.
    int GetMaxOccluderTriangles() const { return maxOccluderTriangles_; }

    /// Return occlusion buffer width.
    int GetOcclusionBufferSize() const { return occlusionBufferSize_; }

    /// Return occluder screen size threshold.
    float GetOccluderSizeThreshold() const { return occluderSizeThreshold_; }

    /// Return whether occlusion rendering is threaded.
    bool GetThreadedOcclusion() const { return threadedOcclusion_; }

    /// Return shadow depth bias multiplier for mobile platforms.
    float GetMobileShadowBiasMul() const { return mobileShadowBiasMul_; }

    /// Return shadow depth bias addition for mobile platforms.
    float GetMobileShadowBiasAdd() const { return mobileShadowBiasAdd_; }

    /// Return shadow normal offset multiplier for mobile platforms.
    float GetMobileNormalOffsetMul() const { return mobileNormalOffsetMul_; }

    /// Return number of views rendered.
    unsigned GetNumViews() const { return views_.Size(); }

    /// Return number of primitives rendered.
    unsigned GetNumPrimitives() const { return numPrimitives_; }

    /// Return number of batches rendered.
    unsigned GetNumBatches() const { return numBatches_; }

    /// Return number of geometries rendered.
    unsigned GetNumGeometries(bool allViews = false) const;
    /// Return number of lights rendered.
    unsigned GetNumLights(bool allViews = false) const;
    /// Return number of shadow maps rendered.
    unsigned GetNumShadowMaps(bool allViews = false) const;
    /// Return number of occluders rendered.
    unsigned GetNumOccluders(bool allViews = false) const;

    /// Return the default zone.
    Zone* GetDefaultZone() const { return defaultZone_; }

    /// Return the default material.
    Material* GetDefaultMaterial() const { return defaultMaterial_; }

    /// Return the default range attenuation texture.
    Texture2D* GetDefaultLightRamp() const { return defaultLightRamp_; }

    /// Return the default spotlight attenuation texture.
    Texture2D* GetDefaultLightSpot() const { return defaultLightSpot_; }

    /// Return the shadowed pointlight face selection cube map.
    TextureCube* GetFaceSelectCubeMap() const { return faceSelectCubeMap_; }

    /// Return the shadowed pointlight indirection cube map.
    TextureCube* GetIndirectionCubeMap() const { return indirectionCubeMap_; }

    /// Return the instancing vertex buffer
    VertexBuffer* GetInstancingBuffer() const { return dynamicInstancing_ ? instancingBuffer_.Get() : nullptr; }

    /// Return the frame update parameters.
    const FrameInfo& GetFrameInfo() const { return frame_; }

    /// Update for rendering. Called by HandleRenderUpdate().
    void Update(float timeStep);
    /// Render. Called by Engine.
    void Render();
    /// Add debug geometry to the debug renderer.
    void DrawDebugGeometry(bool depthTest);
    /// Queue a render surface's viewports for rendering. Called by the surface, or by View.
    void QueueRenderSurface(RenderSurface* renderTarget);
    /// Queue a viewport for rendering. Null surface means backbuffer.
    void QueueViewport(RenderSurface* renderTarget, Viewport* viewport);

    /// Return volume geometry for a light.
    Geometry* GetLightGeometry(Light* light);
    /// Return quad geometry used in postprocessing.
    Geometry* GetQuadGeometry();
    /// Allocate a shadow map. If shadow map reuse is disabled, a different map is returned each time.
    Texture2D* GetShadowMap(Light* light, Camera* camera, unsigned viewWidth, unsigned viewHeight);
    /// Allocate a rendertarget or depth-stencil texture for deferred rendering or postprocessing. Should only be called during actual rendering, not before.
    Texture* GetScreenBuffer
        (int width, int height, unsigned format, int multiSample, bool autoResolve, bool cubemap, bool filtered, bool srgb, unsigned persistentKey = 0);
    /// Allocate a depth-stencil surface that does not need to be readable. Should only be called during actual rendering, not before.
    RenderSurface* GetDepthStencil(int width, int height, int multiSample, bool autoResolve);
    /// Allocate an occlusion buffer.
    OcclusionBuffer* GetOcclusionBuffer(Camera* camera);
    /// Allocate a temporary shadow camera and a scene node for it. Is thread-safe.
    Camera* GetShadowCamera();
    /// Mark a view as prepared by the specified culling camera.
    void StorePreparedView(View* view, Camera* camera);
    /// Return a prepared view if exists for the specified camera. Used to avoid duplicate view preparation CPU work.
    View* GetPreparedView(Camera* camera);
    /// Choose shaders for a forward rendering batch. The related batch queue is provided in case it has extra shader compilation defines.
    void SetBatchShaders(Batch& batch, Technique* tech, bool allowShadows, const BatchQueue& queue);
    /// Choose shaders for a deferred light volume batch.
    void SetLightVolumeBatchShaders
        (Batch& batch, Camera* camera, const String& vsName, const String& psName, const String& vsDefines, const String& psDefines);
    /// Set cull mode while taking possible projection flipping into account.
    void SetCullMode(CullMode mode, Camera* camera);
    /// Ensure sufficient size of the instancing vertex buffer. Return true if successful.
    bool ResizeInstancingBuffer(unsigned numInstances);
    /// Optimize a light by scissor rectangle.
    void OptimizeLightByScissor(Light* light, Camera* camera);
    /// Optimize a light by marking it to the stencil buffer and setting a stencil test.
    void OptimizeLightByStencil(Light* light, Camera* camera);
    /// Return a scissor rectangle for a light.
    const Rect& GetLightScissor(Light* light, Camera* camera);

    /// Return a view or its source view if it uses one. Used internally for render statistics.
    static View* GetActualView(View* view);

<<<<<<< HEAD
    /// Set bone matrix. BGFX only.
    void SetBoneMatrix(unsigned index, Matrix4& boneMatrix);
    /// Get bone matrices. BGFX only.
    const Matrix4* GetBoneMatrices() const { return &boneMatrices_[0]; }

=======
>>>>>>> 82ebd2bd
private:
    /// Initialize when screen mode initially set.
    void Initialize();
    /// Reload shaders.
    void LoadShaders();
    /// Reload shaders for a material pass. The related batch queue is provided in case it has extra shader compilation defines.
    void LoadPassShaders(Pass* pass, Vector<SharedPtr<ShaderVariation> >& vertexShaders, Vector<SharedPtr<ShaderVariation> >& pixelShaders, const BatchQueue& queue);
    /// Release shaders used in materials.
    void ReleaseMaterialShaders();
    /// Reload textures.
    void ReloadTextures();
    /// Create light volume geometries.
    void CreateGeometries();
    /// Create instancing vertex buffer.
    void CreateInstancingBuffer();
    /// Create point light shadow indirection texture data.
    void SetIndirectionTextureData();
    /// Update a queued viewport for rendering.
    void UpdateQueuedViewport(unsigned index);
    /// Prepare for rendering of a new view.
    void PrepareViewRender();
    /// Remove unused occlusion and screen buffers.
    void RemoveUnusedBuffers();
    /// Reset shadow map allocation counts.
    void ResetShadowMapAllocations();
    /// Reset screem buffer allocation counts.
    void ResetScreenBufferAllocations();
    /// Remove all shadow maps. Called when global shadow map resolution or format is changed.
    void ResetShadowMaps();
    /// Remove all occlusion and screen buffers.
    void ResetBuffers();
    /// Find variations for shadow shaders
    String GetShadowVariations() const;
    /// Handle screen mode event.
    void HandleScreenMode(StringHash eventType, VariantMap& eventData);
    /// Handle render update event.
    void HandleRenderUpdate(StringHash eventType, VariantMap& eventData);
    /// Blur the shadow map.
    void BlurShadowMap(View* view, Texture2D* shadowMap, float blurScale);

    /// Graphics subsystem.
    WeakPtr<Graphics> graphics_;
    /// Default renderpath.
    SharedPtr<RenderPath> defaultRenderPath_;
    /// Default non-textured material technique.
    SharedPtr<Technique> defaultTechnique_;
    /// Default zone.
    SharedPtr<Zone> defaultZone_;
    /// Directional light quad geometry.
    SharedPtr<Geometry> dirLightGeometry_;
    /// Spot light volume geometry.
    SharedPtr<Geometry> spotLightGeometry_;
    /// Point light volume geometry.
    SharedPtr<Geometry> pointLightGeometry_;
    /// Instance stream vertex buffer.
    SharedPtr<VertexBuffer> instancingBuffer_;
    /// Default material.
    SharedPtr<Material> defaultMaterial_;
    /// Default range attenuation texture.
    SharedPtr<Texture2D> defaultLightRamp_;
    /// Default spotlight attenuation texture.
    SharedPtr<Texture2D> defaultLightSpot_;
    /// Face selection cube map for shadowed pointlights.
    SharedPtr<TextureCube> faceSelectCubeMap_;
    /// Indirection cube map for shadowed pointlights.
    SharedPtr<TextureCube> indirectionCubeMap_;
    /// Reusable scene nodes with shadow camera components.
    Vector<SharedPtr<Node> > shadowCameraNodes_;
    /// Reusable occlusion buffers.
    Vector<SharedPtr<OcclusionBuffer> > occlusionBuffers_;
<<<<<<< HEAD
    /// Bone matrices in matrix4 format. Only for BGFX.
    Vector<Matrix4> boneMatrices_;
=======
>>>>>>> 82ebd2bd
    /// Shadow maps by resolution.
    HashMap<int, Vector<SharedPtr<Texture2D> > > shadowMaps_;
    /// Shadow map dummy color buffers by resolution.
    HashMap<int, SharedPtr<Texture2D> > colorShadowMaps_;
    /// Shadow map allocations by resolution.
    HashMap<int, PODVector<Light*> > shadowMapAllocations_;
    /// Instance of shadow map filter
    Object* shadowMapFilterInstance_{};
    /// Function pointer of shadow map filter
    ShadowMapFilter shadowMapFilter_{};
    /// Screen buffers by resolution and format.
<<<<<<< HEAD
    HashMap<long long, Vector<SharedPtr<Texture> > > screenBuffers_;
    /// Current screen buffer allocations by resolution and format.
    HashMap<long long, unsigned> screenBufferAllocations_;
    /// Saved status of screen buffer allocations for restoring.
    HashMap<long long, unsigned> savedScreenBufferAllocations_;
=======
    HashMap<unsigned long long, Vector<SharedPtr<Texture> > > screenBuffers_;
    /// Current screen buffer allocations by resolution and format.
    HashMap<unsigned long long, unsigned> screenBufferAllocations_;
>>>>>>> 82ebd2bd
    /// Cache for light scissor queries.
    HashMap<Pair<Light*, Camera*>, Rect> lightScissorCache_;
    /// Backbuffer viewports.
    Vector<SharedPtr<Viewport> > viewports_;
    /// Render surface viewports queued for update.
    Vector<Pair<WeakPtr<RenderSurface>, WeakPtr<Viewport> > > queuedViewports_;
    /// Views that have been processed this frame.
    Vector<WeakPtr<View> > views_;
    /// Prepared views by culling camera.
    HashMap<Camera*, WeakPtr<View> > preparedViews_;
    /// Octrees that have been updated during the frame.
    HashSet<Octree*> updatedOctrees_;
    /// Techniques for which missing shader error has been displayed.
    HashSet<Technique*> shaderErrorDisplayed_;
    /// Mutex for shadow camera allocation.
    Mutex rendererMutex_;
    /// Current variation names for deferred light volume shaders.
    Vector<String> deferredLightPSVariations_;
    /// Frame info for rendering.
    FrameInfo frame_;
    /// Texture anisotropy level.
    int textureAnisotropy_{4};
    /// Texture filtering mode.
    TextureFilterMode textureFilterMode_{FILTER_TRILINEAR};
    /// Texture quality level.
<<<<<<< HEAD
    int textureQuality_{QUALITY_HIGH};
    /// Material quality level.
    int materialQuality_{QUALITY_HIGH};
=======
    MaterialQuality textureQuality_{QUALITY_HIGH};
    /// Material quality level.
    MaterialQuality materialQuality_{QUALITY_HIGH};
>>>>>>> 82ebd2bd
    /// Shadow map resolution.
    int shadowMapSize_{1024};
    /// Shadow quality.
    ShadowQuality shadowQuality_{SHADOWQUALITY_PCF_16BIT};
    /// Shadow softness, only works when SHADOWQUALITY_BLUR_VSM is used.
    float shadowSoftness_{1.0f};
    /// Shadow parameters when VSM is used, they help to reduce light bleeding.
    Vector2 vsmShadowParams_{0.0000001f, 0.9f};
    /// Multisample level for VSM shadows.
    int vsmMultiSample_{1};
    /// Maximum number of shadow maps per resolution.
    int maxShadowMaps_{1};
    /// Minimum number of instances required in a batch group to render as instanced.
    int minInstances_{2};
    /// Maximum sorted instances per batch group.
    int maxSortedInstances_{1000};
    /// Maximum occluder triangles.
    int maxOccluderTriangles_{5000};
    /// Occlusion buffer width.
    int occlusionBufferSize_{256};
    /// Occluder screen size threshold.
    float occluderSizeThreshold_{0.025f};
    /// Mobile platform shadow depth bias multiplier.
    float mobileShadowBiasMul_{1.0f};
    /// Mobile platform shadow depth bias addition.
    float mobileShadowBiasAdd_{};
    /// Mobile platform shadow normal offset multiplier.
    float mobileNormalOffsetMul_{1.0f};
    /// Number of occlusion buffers in use.
    unsigned numOcclusionBuffers_{};
    /// Number of temporary shadow cameras in use.
    unsigned numShadowCameras_{};
    /// Number of primitives (3D geometry only.)
    unsigned numPrimitives_{};
    /// Number of batches (3D geometry only.)
    unsigned numBatches_{};
    /// Frame number on which shaders last changed.
    unsigned shadersChangedFrameNumber_{M_MAX_UNSIGNED};
    /// Current stencil value for light optimization.
    unsigned char lightStencilValue_{};
    /// HDR rendering flag.
    bool hdrRendering_{};
    /// Specular lighting flag.
    bool specularLighting_{true};
    /// Draw shadows flag.
    bool drawShadows_{true};
    /// Shadow map reuse flag.
    bool reuseShadowMaps_{true};
    /// Dynamic instancing flag.
    bool dynamicInstancing_{true};
    /// Number of extra instancing data elements.
    int numExtraInstancingBufferElements_{};
    /// Threaded occlusion rendering flag.
    bool threadedOcclusion_{};
    /// Shaders need reloading flag.
    bool shadersDirty_{true};
    /// Initialized flag.
    bool initialized_{};
    /// Flag for views needing reset.
    bool resetViews_{};
};

}<|MERGE_RESOLUTION|>--- conflicted
+++ resolved
@@ -1,9 +1,5 @@
 //
-<<<<<<< HEAD
-// Copyright (c) 2008-2018 the Urho3D project.
-=======
 // Copyright (c) 2008-2019 the Urho3D project.
->>>>>>> 82ebd2bd
 //
 // Permission is hereby granted, free of charge, to any person obtaining a copy
 // of this software and associated documentation files (the "Software"), to deal
@@ -205,15 +201,9 @@
     /// Set default texture filtering.
     void SetTextureFilterMode(TextureFilterMode mode);
     /// Set texture quality level. See the QUALITY constants in GraphicsDefs.h.
-<<<<<<< HEAD
-    void SetTextureQuality(int quality);
-    /// Set material quality level. See the QUALITY constants in GraphicsDefs.h.
-    void SetMaterialQuality(int quality);
-=======
     void SetTextureQuality(MaterialQuality quality);
     /// Set material quality level. See the QUALITY constants in GraphicsDefs.h.
     void SetMaterialQuality(MaterialQuality quality);
->>>>>>> 82ebd2bd
     /// Set shadows on/off.
     void SetDrawShadows(bool enable);
     /// Set shadow map resolution.
@@ -288,17 +278,10 @@
     TextureFilterMode GetTextureFilterMode() const { return textureFilterMode_; }
 
     /// Return texture quality level.
-<<<<<<< HEAD
-    int GetTextureQuality() const { return textureQuality_; }
-
-    /// Return material quality level.
-    int GetMaterialQuality() const { return materialQuality_; }
-=======
     MaterialQuality GetTextureQuality() const { return textureQuality_; }
 
     /// Return material quality level.
     MaterialQuality GetMaterialQuality() const { return materialQuality_; }
->>>>>>> 82ebd2bd
 
     /// Return shadow map resolution.
     int GetShadowMapSize() const { return shadowMapSize_; }
@@ -445,14 +428,11 @@
     /// Return a view or its source view if it uses one. Used internally for render statistics.
     static View* GetActualView(View* view);
 
-<<<<<<< HEAD
     /// Set bone matrix. BGFX only.
     void SetBoneMatrix(unsigned index, Matrix4& boneMatrix);
     /// Get bone matrices. BGFX only.
     const Matrix4* GetBoneMatrices() const { return &boneMatrices_[0]; }
 
-=======
->>>>>>> 82ebd2bd
 private:
     /// Initialize when screen mode initially set.
     void Initialize();
@@ -523,11 +503,8 @@
     Vector<SharedPtr<Node> > shadowCameraNodes_;
     /// Reusable occlusion buffers.
     Vector<SharedPtr<OcclusionBuffer> > occlusionBuffers_;
-<<<<<<< HEAD
     /// Bone matrices in matrix4 format. Only for BGFX.
     Vector<Matrix4> boneMatrices_;
-=======
->>>>>>> 82ebd2bd
     /// Shadow maps by resolution.
     HashMap<int, Vector<SharedPtr<Texture2D> > > shadowMaps_;
     /// Shadow map dummy color buffers by resolution.
@@ -539,17 +516,9 @@
     /// Function pointer of shadow map filter
     ShadowMapFilter shadowMapFilter_{};
     /// Screen buffers by resolution and format.
-<<<<<<< HEAD
-    HashMap<long long, Vector<SharedPtr<Texture> > > screenBuffers_;
-    /// Current screen buffer allocations by resolution and format.
-    HashMap<long long, unsigned> screenBufferAllocations_;
-    /// Saved status of screen buffer allocations for restoring.
-    HashMap<long long, unsigned> savedScreenBufferAllocations_;
-=======
     HashMap<unsigned long long, Vector<SharedPtr<Texture> > > screenBuffers_;
     /// Current screen buffer allocations by resolution and format.
     HashMap<unsigned long long, unsigned> screenBufferAllocations_;
->>>>>>> 82ebd2bd
     /// Cache for light scissor queries.
     HashMap<Pair<Light*, Camera*>, Rect> lightScissorCache_;
     /// Backbuffer viewports.
@@ -575,15 +544,9 @@
     /// Texture filtering mode.
     TextureFilterMode textureFilterMode_{FILTER_TRILINEAR};
     /// Texture quality level.
-<<<<<<< HEAD
-    int textureQuality_{QUALITY_HIGH};
-    /// Material quality level.
-    int materialQuality_{QUALITY_HIGH};
-=======
     MaterialQuality textureQuality_{QUALITY_HIGH};
     /// Material quality level.
     MaterialQuality materialQuality_{QUALITY_HIGH};
->>>>>>> 82ebd2bd
     /// Shadow map resolution.
     int shadowMapSize_{1024};
     /// Shadow quality.

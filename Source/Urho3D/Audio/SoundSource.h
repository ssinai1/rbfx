<<<<<<< HEAD
//
// Copyright (c) 2008-2019 the Urho3D project.
//
// Permission is hereby granted, free of charge, to any person obtaining a copy
// of this software and associated documentation files (the "Software"), to deal
// in the Software without restriction, including without limitation the rights
// to use, copy, modify, merge, publish, distribute, sublicense, and/or sell
// copies of the Software, and to permit persons to whom the Software is
// furnished to do so, subject to the following conditions:
//
// The above copyright notice and this permission notice shall be included in
// all copies or substantial portions of the Software.
//
// THE SOFTWARE IS PROVIDED "AS IS", WITHOUT WARRANTY OF ANY KIND, EXPRESS OR
// IMPLIED, INCLUDING BUT NOT LIMITED TO THE WARRANTIES OF MERCHANTABILITY,
// FITNESS FOR A PARTICULAR PURPOSE AND NONINFRINGEMENT. IN NO EVENT SHALL THE
// AUTHORS OR COPYRIGHT HOLDERS BE LIABLE FOR ANY CLAIM, DAMAGES OR OTHER
// LIABILITY, WHETHER IN AN ACTION OF CONTRACT, TORT OR OTHERWISE, ARISING FROM,
// OUT OF OR IN CONNECTION WITH THE SOFTWARE OR THE USE OR OTHER DEALINGS IN
// THE SOFTWARE.
//

#pragma once

#include "../Audio/AudioDefs.h"
#include "../Scene/Component.h"

namespace Urho3D
{

class Audio;
class Sound;
class SoundStream;

/// Compressed audio decode buffer length in milliseconds.
static const int STREAM_BUFFER_LENGTH = 100;

/// %Sound source component with stereo position. A sound source needs to be created to a node to be considered "enabled" and be able to play, however that node does not need to belong to a scene.
class URHO3D_API SoundSource : public Component
{
    URHO3D_OBJECT(SoundSource, Component);

public:
    /// Construct.
    explicit SoundSource(Context* context);
    /// Destruct. Remove self from the audio subsystem
    ~SoundSource() override;
    /// Register object factory.
    static void RegisterObject(Context* context);

    /// Seek to time.
    void Seek(float seekTime);
    /// Play a sound.
    void Play(Sound* sound);
    /// Play a sound with specified frequency.
    void Play(Sound* sound, float frequency);
    /// Play a sound with specified frequency and gain.
    void Play(Sound* sound, float frequency, float gain);
    /// Play a sound with specified frequency, gain and panning.
    void Play(Sound* sound, float frequency, float gain, float panning);
    /// Start playing a sound stream.
    void Play(SoundStream* stream);
    /// Stop playback.
    void Stop();
    /// Set sound type, determines the master gain group.
    void SetSoundType(const ea::string& type);
    /// Set frequency.
    void SetFrequency(float frequency);
    /// Set gain. 0.0 is silence, 1.0 is full volume.
    void SetGain(float gain);
    /// Set attenuation. 1.0 is unaltered. Used for distance attenuated playback.
    void SetAttenuation(float attenuation);
    /// Set stereo panning. -1.0 is full left and 1.0 is full right.
    void SetPanning(float panning);
    /// Set to remove either the sound source component or its owner node from the scene automatically on sound playback completion. Disabled by default.
    void SetAutoRemoveMode(AutoRemoveMode mode);
    /// Set new playback position.
    void SetPlayPosition(signed char* pos);

    /// Return sound.
    Sound* GetSound() const { return sound_; }

    /// Return playback position.
    volatile signed char* GetPlayPosition() const { return position_; }

    /// Return sound type, determines the master gain group.
    ea::string GetSoundType() const { return soundType_; }

    /// Return playback time position.
    float GetTimePosition() const { return timePosition_; }

    /// Return frequency.
    float GetFrequency() const { return frequency_; }

    /// Return gain.
    float GetGain() const { return gain_; }

    /// Return attenuation.
    float GetAttenuation() const { return attenuation_; }

    /// Return stereo panning.
    float GetPanning() const { return panning_; }

    /// Return automatic removal mode on sound playback completion.
    AutoRemoveMode GetAutoRemoveMode() const { return autoRemove_; }

    /// Return whether is playing.
    bool IsPlaying() const;

    /// Update the sound source. Perform subclass specific operations. Called by Audio.
    virtual void Update(float timeStep);
    /// Mix sound source output to a 32-bit clipping buffer. Called by Audio.
    void Mix(int dest[], unsigned samples, int mixRate, bool stereo, bool interpolation);
    /// Update the effective master gain. Called internally and by Audio when the master gain changes.
    void UpdateMasterGain();

    /// Set sound attribute.
    void SetSoundAttr(const ResourceRef& value);
    /// Set sound position attribute.
    void SetPositionAttr(int value);
    /// Return sound attribute.
    ResourceRef GetSoundAttr() const;
    /// Set sound playing attribute
    void SetPlayingAttr(bool value);
    /// Return sound position attribute.
    int GetPositionAttr() const;

protected:
    /// Audio subsystem.
    WeakPtr<Audio> audio_;
    /// SoundSource type, determines the master gain group.
    ea::string soundType_;
    /// SoundSource type hash.
    StringHash soundTypeHash_;
    /// Frequency.
    float frequency_;
    /// Gain.
    float gain_;
    /// Attenuation.
    float attenuation_;
    /// Stereo panning.
    float panning_;
    /// Effective master gain.
    float masterGain_{};
    /// Whether finished event should be sent on playback stop.
    bool sendFinishedEvent_;
    /// Automatic removal mode.
    AutoRemoveMode autoRemove_;

private:
    /// Play a sound without locking the audio mutex. Called internally.
    void PlayLockless(Sound* sound);
    /// Play a sound stream without locking the audio mutex. Called internally.
    void PlayLockless(const SharedPtr<SoundStream>& stream);
    /// Stop sound without locking the audio mutex. Called internally.
    void StopLockless();
    /// Set new playback position without locking the audio mutex. Called internally.
    void SetPlayPositionLockless(signed char* pos);
    /// Mix mono sample to mono buffer.
    void MixMonoToMono(Sound* sound, int dest[], unsigned samples, int mixRate);
    /// Mix mono sample to stereo buffer.
    void MixMonoToStereo(Sound* sound, int dest[], unsigned samples, int mixRate);
    /// Mix mono sample to mono buffer interpolated.
    void MixMonoToMonoIP(Sound* sound, int dest[], unsigned samples, int mixRate);
    /// Mix mono sample to stereo buffer interpolated.
    void MixMonoToStereoIP(Sound* sound, int dest[], unsigned samples, int mixRate);
    /// Mix stereo sample to mono buffer.
    void MixStereoToMono(Sound* sound, int dest[], unsigned samples, int mixRate);
    /// Mix stereo sample to stereo buffer.
    void MixStereoToStereo(Sound* sound, int dest[], unsigned samples, int mixRate);
    /// Mix stereo sample to mono buffer interpolated.
    void MixStereoToMonoIP(Sound* sound, int dest[], unsigned samples, int mixRate);
    /// Mix stereo sample to stereo buffer interpolated.
    void MixStereoToStereoIP(Sound* sound, int dest[], unsigned samples, int mixRate);
    /// Advance playback pointer without producing audible output.
    void MixZeroVolume(Sound* sound, unsigned samples, int mixRate);
    /// Advance playback pointer to simulate audio playback in headless mode.
    void MixNull(float timeStep);

    /// Sound that is being played.
    SharedPtr<Sound> sound_;
    /// Sound stream that is being played.
    SharedPtr<SoundStream> soundStream_;
    /// Playback position.
    volatile signed char* position_;
    /// Playback fractional position.
    volatile int fractPosition_;
    /// Playback time position.
    volatile float timePosition_;
    /// Decode buffer.
    SharedPtr<Sound> streamBuffer_;
    /// Unused stream bytes from previous frame.
    int unusedStreamSize_;
};

}
=======
//
// Copyright (c) 2008-2020 the Urho3D project.
//
// Permission is hereby granted, free of charge, to any person obtaining a copy
// of this software and associated documentation files (the "Software"), to deal
// in the Software without restriction, including without limitation the rights
// to use, copy, modify, merge, publish, distribute, sublicense, and/or sell
// copies of the Software, and to permit persons to whom the Software is
// furnished to do so, subject to the following conditions:
//
// The above copyright notice and this permission notice shall be included in
// all copies or substantial portions of the Software.
//
// THE SOFTWARE IS PROVIDED "AS IS", WITHOUT WARRANTY OF ANY KIND, EXPRESS OR
// IMPLIED, INCLUDING BUT NOT LIMITED TO THE WARRANTIES OF MERCHANTABILITY,
// FITNESS FOR A PARTICULAR PURPOSE AND NONINFRINGEMENT. IN NO EVENT SHALL THE
// AUTHORS OR COPYRIGHT HOLDERS BE LIABLE FOR ANY CLAIM, DAMAGES OR OTHER
// LIABILITY, WHETHER IN AN ACTION OF CONTRACT, TORT OR OTHERWISE, ARISING FROM,
// OUT OF OR IN CONNECTION WITH THE SOFTWARE OR THE USE OR OTHER DEALINGS IN
// THE SOFTWARE.
//

#pragma once

#include "../Audio/AudioDefs.h"
#include "../Scene/Component.h"

namespace Urho3D
{

class Audio;
class Sound;
class SoundStream;

/// Compressed audio decode buffer length in milliseconds.
static const int STREAM_BUFFER_LENGTH = 100;

/// %Sound source component with stereo position. A sound source needs to be created to a node to be considered "enabled" and be able to play, however that node does not need to belong to a scene.
class URHO3D_API SoundSource : public Component
{
    URHO3D_OBJECT(SoundSource, Component);

public:
    /// Construct.
    explicit SoundSource(Context* context);
    /// Destruct. Remove self from the audio subsystem
    ~SoundSource() override;
    /// Register object factory.
    static void RegisterObject(Context* context);

    /// Seek to time.
    void Seek(float seekTime);
    /// Play a sound.
    void Play(Sound* sound);
    /// Play a sound with specified frequency.
    void Play(Sound* sound, float frequency);
    /// Play a sound with specified frequency and gain.
    void Play(Sound* sound, float frequency, float gain);
    /// Play a sound with specified frequency, gain and panning.
    void Play(Sound* sound, float frequency, float gain, float panning);
    /// Start playing a sound stream.
    void Play(SoundStream* stream);
    /// Stop playback.
    void Stop();
    /// Set sound type, determines the master gain group.
    void SetSoundType(const String& type);
    /// Set frequency.
    void SetFrequency(float frequency);
    /// Set gain. 0.0 is silence, 1.0 is full volume.
    void SetGain(float gain);
    /// Set attenuation. 1.0 is unaltered. Used for distance attenuated playback.
    void SetAttenuation(float attenuation);
    /// Set stereo panning. -1.0 is full left and 1.0 is full right.
    void SetPanning(float panning);
    /// Set to remove either the sound source component or its owner node from the scene automatically on sound playback completion. Disabled by default.
    void SetAutoRemoveMode(AutoRemoveMode mode);
    /// Set new playback position.
    void SetPlayPosition(signed char* pos);

    /// Return sound.
    Sound* GetSound() const { return sound_; }

    /// Return playback position.
    volatile signed char* GetPlayPosition() const { return position_; }

    /// Return sound type, determines the master gain group.
    String GetSoundType() const { return soundType_; }

    /// Return playback time position.
    float GetTimePosition() const { return timePosition_; }

    /// Return frequency.
    float GetFrequency() const { return frequency_; }

    /// Return gain.
    float GetGain() const { return gain_; }

    /// Return attenuation.
    float GetAttenuation() const { return attenuation_; }

    /// Return stereo panning.
    float GetPanning() const { return panning_; }

    /// Return automatic removal mode on sound playback completion.
    AutoRemoveMode GetAutoRemoveMode() const { return autoRemove_; }

    /// Return whether is playing.
    bool IsPlaying() const;

    /// Update the sound source. Perform subclass specific operations. Called by Audio.
    virtual void Update(float timeStep);
    /// Mix sound source output to a 32-bit clipping buffer. Called by Audio.
    void Mix(int* dest, unsigned samples, int mixRate, bool stereo, bool interpolation);
    /// Update the effective master gain. Called internally and by Audio when the master gain changes.
    void UpdateMasterGain();

    /// Set sound attribute.
    void SetSoundAttr(const ResourceRef& value);
    /// Set sound position attribute.
    void SetPositionAttr(int value);
    /// Return sound attribute.
    ResourceRef GetSoundAttr() const;
    /// Set sound playing attribute
    void SetPlayingAttr(bool value);
    /// Return sound position attribute.
    int GetPositionAttr() const;

protected:
    /// Audio subsystem.
    WeakPtr<Audio> audio_;
    /// SoundSource type, determines the master gain group.
    String soundType_;
    /// SoundSource type hash.
    StringHash soundTypeHash_;
    /// Frequency.
    float frequency_;
    /// Gain.
    float gain_;
    /// Attenuation.
    float attenuation_;
    /// Stereo panning.
    float panning_;
    /// Effective master gain.
    float masterGain_{};
    /// Whether finished event should be sent on playback stop.
    bool sendFinishedEvent_;
    /// Automatic removal mode.
    AutoRemoveMode autoRemove_;

private:
    /// Play a sound without locking the audio mutex. Called internally.
    void PlayLockless(Sound* sound);
    /// Play a sound stream without locking the audio mutex. Called internally.
    void PlayLockless(const SharedPtr<SoundStream>& stream);
    /// Stop sound without locking the audio mutex. Called internally.
    void StopLockless();
    /// Set new playback position without locking the audio mutex. Called internally.
    void SetPlayPositionLockless(signed char* pos);
    /// Mix mono sample to mono buffer.
    void MixMonoToMono(Sound* sound, int* dest, unsigned samples, int mixRate);
    /// Mix mono sample to stereo buffer.
    void MixMonoToStereo(Sound* sound, int* dest, unsigned samples, int mixRate);
    /// Mix mono sample to mono buffer interpolated.
    void MixMonoToMonoIP(Sound* sound, int* dest, unsigned samples, int mixRate);
    /// Mix mono sample to stereo buffer interpolated.
    void MixMonoToStereoIP(Sound* sound, int* dest, unsigned samples, int mixRate);
    /// Mix stereo sample to mono buffer.
    void MixStereoToMono(Sound* sound, int* dest, unsigned samples, int mixRate);
    /// Mix stereo sample to stereo buffer.
    void MixStereoToStereo(Sound* sound, int* dest, unsigned samples, int mixRate);
    /// Mix stereo sample to mono buffer interpolated.
    void MixStereoToMonoIP(Sound* sound, int* dest, unsigned samples, int mixRate);
    /// Mix stereo sample to stereo buffer interpolated.
    void MixStereoToStereoIP(Sound* sound, int* dest, unsigned samples, int mixRate);
    /// Advance playback pointer without producing audible output.
    void MixZeroVolume(Sound* sound, unsigned samples, int mixRate);
    /// Advance playback pointer to simulate audio playback in headless mode.
    void MixNull(float timeStep);

    /// Sound that is being played.
    SharedPtr<Sound> sound_;
    /// Sound stream that is being played.
    SharedPtr<SoundStream> soundStream_;
    /// Playback position.
    volatile signed char* position_;
    /// Playback fractional position.
    volatile int fractPosition_;
    /// Playback time position.
    volatile float timePosition_;
    /// Decode buffer.
    SharedPtr<Sound> streamBuffer_;
    /// Unused stream bytes from previous frame.
    int unusedStreamSize_;
};

}
>>>>>>> 6296d22e
<|MERGE_RESOLUTION|>--- conflicted
+++ resolved
@@ -1,6 +1,5 @@
-<<<<<<< HEAD
 //
-// Copyright (c) 2008-2019 the Urho3D project.
+// Copyright (c) 2008-2020 the Urho3D project.
 //
 // Permission is hereby granted, free of charge, to any person obtaining a copy
 // of this software and associated documentation files (the "Software"), to deal
@@ -194,202 +193,4 @@
     int unusedStreamSize_;
 };
 
-}
-=======
-//
-// Copyright (c) 2008-2020 the Urho3D project.
-//
-// Permission is hereby granted, free of charge, to any person obtaining a copy
-// of this software and associated documentation files (the "Software"), to deal
-// in the Software without restriction, including without limitation the rights
-// to use, copy, modify, merge, publish, distribute, sublicense, and/or sell
-// copies of the Software, and to permit persons to whom the Software is
-// furnished to do so, subject to the following conditions:
-//
-// The above copyright notice and this permission notice shall be included in
-// all copies or substantial portions of the Software.
-//
-// THE SOFTWARE IS PROVIDED "AS IS", WITHOUT WARRANTY OF ANY KIND, EXPRESS OR
-// IMPLIED, INCLUDING BUT NOT LIMITED TO THE WARRANTIES OF MERCHANTABILITY,
-// FITNESS FOR A PARTICULAR PURPOSE AND NONINFRINGEMENT. IN NO EVENT SHALL THE
-// AUTHORS OR COPYRIGHT HOLDERS BE LIABLE FOR ANY CLAIM, DAMAGES OR OTHER
-// LIABILITY, WHETHER IN AN ACTION OF CONTRACT, TORT OR OTHERWISE, ARISING FROM,
-// OUT OF OR IN CONNECTION WITH THE SOFTWARE OR THE USE OR OTHER DEALINGS IN
-// THE SOFTWARE.
-//
-
-#pragma once
-
-#include "../Audio/AudioDefs.h"
-#include "../Scene/Component.h"
-
-namespace Urho3D
-{
-
-class Audio;
-class Sound;
-class SoundStream;
-
-/// Compressed audio decode buffer length in milliseconds.
-static const int STREAM_BUFFER_LENGTH = 100;
-
-/// %Sound source component with stereo position. A sound source needs to be created to a node to be considered "enabled" and be able to play, however that node does not need to belong to a scene.
-class URHO3D_API SoundSource : public Component
-{
-    URHO3D_OBJECT(SoundSource, Component);
-
-public:
-    /// Construct.
-    explicit SoundSource(Context* context);
-    /// Destruct. Remove self from the audio subsystem
-    ~SoundSource() override;
-    /// Register object factory.
-    static void RegisterObject(Context* context);
-
-    /// Seek to time.
-    void Seek(float seekTime);
-    /// Play a sound.
-    void Play(Sound* sound);
-    /// Play a sound with specified frequency.
-    void Play(Sound* sound, float frequency);
-    /// Play a sound with specified frequency and gain.
-    void Play(Sound* sound, float frequency, float gain);
-    /// Play a sound with specified frequency, gain and panning.
-    void Play(Sound* sound, float frequency, float gain, float panning);
-    /// Start playing a sound stream.
-    void Play(SoundStream* stream);
-    /// Stop playback.
-    void Stop();
-    /// Set sound type, determines the master gain group.
-    void SetSoundType(const String& type);
-    /// Set frequency.
-    void SetFrequency(float frequency);
-    /// Set gain. 0.0 is silence, 1.0 is full volume.
-    void SetGain(float gain);
-    /// Set attenuation. 1.0 is unaltered. Used for distance attenuated playback.
-    void SetAttenuation(float attenuation);
-    /// Set stereo panning. -1.0 is full left and 1.0 is full right.
-    void SetPanning(float panning);
-    /// Set to remove either the sound source component or its owner node from the scene automatically on sound playback completion. Disabled by default.
-    void SetAutoRemoveMode(AutoRemoveMode mode);
-    /// Set new playback position.
-    void SetPlayPosition(signed char* pos);
-
-    /// Return sound.
-    Sound* GetSound() const { return sound_; }
-
-    /// Return playback position.
-    volatile signed char* GetPlayPosition() const { return position_; }
-
-    /// Return sound type, determines the master gain group.
-    String GetSoundType() const { return soundType_; }
-
-    /// Return playback time position.
-    float GetTimePosition() const { return timePosition_; }
-
-    /// Return frequency.
-    float GetFrequency() const { return frequency_; }
-
-    /// Return gain.
-    float GetGain() const { return gain_; }
-
-    /// Return attenuation.
-    float GetAttenuation() const { return attenuation_; }
-
-    /// Return stereo panning.
-    float GetPanning() const { return panning_; }
-
-    /// Return automatic removal mode on sound playback completion.
-    AutoRemoveMode GetAutoRemoveMode() const { return autoRemove_; }
-
-    /// Return whether is playing.
-    bool IsPlaying() const;
-
-    /// Update the sound source. Perform subclass specific operations. Called by Audio.
-    virtual void Update(float timeStep);
-    /// Mix sound source output to a 32-bit clipping buffer. Called by Audio.
-    void Mix(int* dest, unsigned samples, int mixRate, bool stereo, bool interpolation);
-    /// Update the effective master gain. Called internally and by Audio when the master gain changes.
-    void UpdateMasterGain();
-
-    /// Set sound attribute.
-    void SetSoundAttr(const ResourceRef& value);
-    /// Set sound position attribute.
-    void SetPositionAttr(int value);
-    /// Return sound attribute.
-    ResourceRef GetSoundAttr() const;
-    /// Set sound playing attribute
-    void SetPlayingAttr(bool value);
-    /// Return sound position attribute.
-    int GetPositionAttr() const;
-
-protected:
-    /// Audio subsystem.
-    WeakPtr<Audio> audio_;
-    /// SoundSource type, determines the master gain group.
-    String soundType_;
-    /// SoundSource type hash.
-    StringHash soundTypeHash_;
-    /// Frequency.
-    float frequency_;
-    /// Gain.
-    float gain_;
-    /// Attenuation.
-    float attenuation_;
-    /// Stereo panning.
-    float panning_;
-    /// Effective master gain.
-    float masterGain_{};
-    /// Whether finished event should be sent on playback stop.
-    bool sendFinishedEvent_;
-    /// Automatic removal mode.
-    AutoRemoveMode autoRemove_;
-
-private:
-    /// Play a sound without locking the audio mutex. Called internally.
-    void PlayLockless(Sound* sound);
-    /// Play a sound stream without locking the audio mutex. Called internally.
-    void PlayLockless(const SharedPtr<SoundStream>& stream);
-    /// Stop sound without locking the audio mutex. Called internally.
-    void StopLockless();
-    /// Set new playback position without locking the audio mutex. Called internally.
-    void SetPlayPositionLockless(signed char* pos);
-    /// Mix mono sample to mono buffer.
-    void MixMonoToMono(Sound* sound, int* dest, unsigned samples, int mixRate);
-    /// Mix mono sample to stereo buffer.
-    void MixMonoToStereo(Sound* sound, int* dest, unsigned samples, int mixRate);
-    /// Mix mono sample to mono buffer interpolated.
-    void MixMonoToMonoIP(Sound* sound, int* dest, unsigned samples, int mixRate);
-    /// Mix mono sample to stereo buffer interpolated.
-    void MixMonoToStereoIP(Sound* sound, int* dest, unsigned samples, int mixRate);
-    /// Mix stereo sample to mono buffer.
-    void MixStereoToMono(Sound* sound, int* dest, unsigned samples, int mixRate);
-    /// Mix stereo sample to stereo buffer.
-    void MixStereoToStereo(Sound* sound, int* dest, unsigned samples, int mixRate);
-    /// Mix stereo sample to mono buffer interpolated.
-    void MixStereoToMonoIP(Sound* sound, int* dest, unsigned samples, int mixRate);
-    /// Mix stereo sample to stereo buffer interpolated.
-    void MixStereoToStereoIP(Sound* sound, int* dest, unsigned samples, int mixRate);
-    /// Advance playback pointer without producing audible output.
-    void MixZeroVolume(Sound* sound, unsigned samples, int mixRate);
-    /// Advance playback pointer to simulate audio playback in headless mode.
-    void MixNull(float timeStep);
-
-    /// Sound that is being played.
-    SharedPtr<Sound> sound_;
-    /// Sound stream that is being played.
-    SharedPtr<SoundStream> soundStream_;
-    /// Playback position.
-    volatile signed char* position_;
-    /// Playback fractional position.
-    volatile int fractPosition_;
-    /// Playback time position.
-    volatile float timePosition_;
-    /// Decode buffer.
-    SharedPtr<Sound> streamBuffer_;
-    /// Unused stream bytes from previous frame.
-    int unusedStreamSize_;
-};
-
-}
->>>>>>> 6296d22e
+}
<<<<<<< HEAD
//
// Copyright (c) 2008-2018 the Urho3D project.
//
// Permission is hereby granted, free of charge, to any person obtaining a copy
// of this software and associated documentation files (the "Software"), to deal
// in the Software without restriction, including without limitation the rights
// to use, copy, modify, merge, publish, distribute, sublicense, and/or sell
// copies of the Software, and to permit persons to whom the Software is
// furnished to do so, subject to the following conditions:
//
// The above copyright notice and this permission notice shall be included in
// all copies or substantial portions of the Software.
//
// THE SOFTWARE IS PROVIDED "AS IS", WITHOUT WARRANTY OF ANY KIND, EXPRESS OR
// IMPLIED, INCLUDING BUT NOT LIMITED TO THE WARRANTIES OF MERCHANTABILITY,
// FITNESS FOR A PARTICULAR PURPOSE AND NONINFRINGEMENT. IN NO EVENT SHALL THE
// AUTHORS OR COPYRIGHT HOLDERS BE LIABLE FOR ANY CLAIM, DAMAGES OR OTHER
// LIABILITY, WHETHER IN AN ACTION OF CONTRACT, TORT OR OTHERWISE, ARISING FROM,
// OUT OF OR IN CONNECTION WITH THE SOFTWARE OR THE USE OR OTHER DEALINGS IN
// THE SOFTWARE.
//

#include "../Precompiled.h"

#include "../Core/Context.h"
#include "../Graphics/Texture2D.h"
#include "../Input/Input.h"
#include "../IO/Log.h"
#include "../Resource/ResourceCache.h"
#include "../UI/UI.h"

#include <SDL/SDL_mouse.h>

#include "../DebugNew.h"

namespace Urho3D
{

static const char* shapeNames[] =
{
    "Normal",
    "IBeam",
    "Cross",
    "ResizeVertical",
    "ResizeDiagonalTopRight",
    "ResizeHorizontal",
    "ResizeDiagonalTopLeft",
    "ResizeAll",
    "AcceptDrop",
    "RejectDrop",
    "Busy",
    "BusyArrow"
};

/// OS cursor shape lookup table matching cursor shape enumeration
#if !defined(__ANDROID__) && !defined(IOS) && !defined(TVOS)
static const int osCursorLookup[CS_MAX_SHAPES] =
{
    SDL_SYSTEM_CURSOR_ARROW,    // CS_NORMAL
    SDL_SYSTEM_CURSOR_IBEAM,     // CS_IBEAM
    SDL_SYSTEM_CURSOR_CROSSHAIR, // CS_CROSS
    SDL_SYSTEM_CURSOR_SIZENS,   // CS_RESIZEVERTICAL
    SDL_SYSTEM_CURSOR_SIZENESW, // CS_RESIZEDIAGONAL_TOPRIGHT
    SDL_SYSTEM_CURSOR_SIZEWE,   // CS_RESIZEHORIZONTAL
    SDL_SYSTEM_CURSOR_SIZENWSE, // CS_RESIZEDIAGONAL_TOPLEFT
    SDL_SYSTEM_CURSOR_SIZEALL,   // CS_RESIZE_ALL
    SDL_SYSTEM_CURSOR_HAND,     // CS_ACCEPTDROP
    SDL_SYSTEM_CURSOR_NO,       // CS_REJECTDROP
    SDL_SYSTEM_CURSOR_WAIT,   // CS_BUSY
    SDL_SYSTEM_CURSOR_WAITARROW // CS_BUSY_ARROW
};
#endif

extern const char* UI_CATEGORY;

Cursor::Cursor(Context* context) :
    BorderImage(context),
    shape_(shapeNames[CS_NORMAL]),
    useSystemShapes_(false),
    osShapeDirty_(false)
{
    // Define the defaults for system cursor usage.
    for (unsigned i = 0; i < CS_MAX_SHAPES; i++)
        shapeInfos_[shapeNames[i]] = CursorShapeInfo(i);

    // Subscribe to OS mouse cursor visibility changes to be able to reapply the cursor shape
    SubscribeToEvent(E_MOUSEVISIBLECHANGED, URHO3D_HANDLER(Cursor, HandleMouseVisibleChanged));
}

Cursor::~Cursor()
{
    for (HashMap<String, CursorShapeInfo>::Iterator i = shapeInfos_.Begin(); i != shapeInfos_.End(); ++i)
    {
        if (i->second_.osCursor_)
        {
            SDL_FreeCursor(i->second_.osCursor_);
            i->second_.osCursor_ = nullptr;
        }
    }
}

void Cursor::RegisterObject(Context* context)
{
    context->RegisterFactory<Cursor>(UI_CATEGORY);

    URHO3D_COPY_BASE_ATTRIBUTES(BorderImage);
    URHO3D_UPDATE_ATTRIBUTE_DEFAULT_VALUE("Priority", M_MAX_INT);
    URHO3D_ACCESSOR_ATTRIBUTE("Use System Shapes", GetUseSystemShapes, SetUseSystemShapes, bool, false, AM_FILE);
    URHO3D_MIXED_ACCESSOR_ATTRIBUTE("Shapes", GetShapesAttr, SetShapesAttr, VariantVector, Variant::emptyVariantVector, AM_FILE);
}

void Cursor::GetBatches(PODVector<UIBatch>& batches, PODVector<float>& vertexData, const IntRect& currentScissor)
{
    unsigned initialSize = vertexData.Size();
    const IntVector2& offset = shapeInfos_[shape_].hotSpot_;
    Vector2 floatOffset(-(float)offset.x_, -(float)offset.y_);

    BorderImage::GetBatches(batches, vertexData, currentScissor);
    for (unsigned i = initialSize; i < vertexData.Size(); i += 6)
    {
        vertexData[i] += floatOffset.x_;
        vertexData[i + 1] += floatOffset.y_;
    }
}

void Cursor::DefineShape(CursorShape shape, Image* image, const IntRect& imageRect, const IntVector2& hotSpot)
{
    if (shape < CS_NORMAL || shape >= CS_MAX_SHAPES)
    {
        URHO3D_LOGERROR("Shape index out of bounds, can not define cursor shape");
        return;
    }

    DefineShape(shapeNames[shape], image, imageRect, hotSpot);
}

void Cursor::DefineShape(const String& shape, Image* image, const IntRect& imageRect, const IntVector2& hotSpot)
{
    if (!image)
        return;

    auto* cache = GetSubsystem<ResourceCache>();

    if (!shapeInfos_.Contains(shape))
        shapeInfos_[shape] = CursorShapeInfo();

    CursorShapeInfo& info = shapeInfos_[shape];

    // Prefer to get the texture with same name from cache to prevent creating several copies of the texture
    info.texture_ = cache->GetResource<Texture2D>(image->GetName(), false);
    if (!info.texture_)
    {
        auto texture(context_->CreateObject<Texture2D>());
        texture->SetData(SharedPtr<Image>(image));
        info.texture_ = texture;
    }

    info.image_ = image;
    info.imageRect_ = imageRect;
    info.hotSpot_ = hotSpot;

    // Remove existing SDL cursor
    if (info.osCursor_)
    {
        SDL_FreeCursor(info.osCursor_);
        info.osCursor_ = nullptr;
    }

    // Reset current shape if it was edited
    if (shape_ == shape)
    {
        shape_ = String::EMPTY;
        SetShape(shape);
    }
}


void Cursor::SetShape(const String& shape)
{
    if (shape == String::EMPTY || shape.Empty() || shape_ == shape || !shapeInfos_.Contains(shape))
        return;

    shape_ = shape;

    CursorShapeInfo& info = shapeInfos_[shape_];
    texture_ = info.texture_;
    imageRect_ = info.imageRect_;
    SetSize(info.imageRect_.Size());

    // To avoid flicker, the UI subsystem will apply the OS shape once per frame. Exception: if we are using the
    // busy shape, set it immediately as we may block before that
    osShapeDirty_ = true;
    if (shape_ == shapeNames[CS_BUSY])
        ApplyOSCursorShape();
}

void Cursor::SetShape(CursorShape shape)
{
    if (shape < CS_NORMAL || shape >= CS_MAX_SHAPES || shape_ == shapeNames[shape])
        return;

    SetShape(shapeNames[shape]);
}

void Cursor::SetUseSystemShapes(bool enable)
{
    if (enable != useSystemShapes_)
    {
        useSystemShapes_ = enable;
        // Reapply current shape
        osShapeDirty_ = true;
    }
}

void Cursor::SetShapesAttr(const VariantVector& value)
{
    if (!value.Size())
        return;

    for (VariantVector::ConstIterator i = value.Begin(); i != value.End(); ++i)
    {
        VariantVector shapeVector = i->GetVariantVector();
        if (shapeVector.Size() >= 4)
        {
            String shape = shapeVector[0].GetString();
            ResourceRef ref = shapeVector[1].GetResourceRef();
            IntRect imageRect = shapeVector[2].GetIntRect();
            IntVector2 hotSpot = shapeVector[3].GetIntVector2();

            DefineShape(shape, GetSubsystem<ResourceCache>()->GetResource<Image>(ref.name_), imageRect, hotSpot);
        }
    }
}

VariantVector Cursor::GetShapesAttr() const
{
    VariantVector ret;

    for (HashMap<String, CursorShapeInfo>::ConstIterator i = shapeInfos_.Begin(); i != shapeInfos_.End(); ++i)
    {
        if (i->second_.imageRect_ != IntRect::ZERO)
        {
            // Could use a map but this simplifies the UI xml.
            VariantVector shape;
            shape.Push(i->first_);
            shape.Push(GetResourceRef(i->second_.texture_, Texture2D::GetTypeStatic()));
            shape.Push(i->second_.imageRect_);
            shape.Push(i->second_.hotSpot_);
            ret.Push(shape);
        }
    }

    return ret;
}

void Cursor::ApplyOSCursorShape()
{
    // Mobile platforms do not support applying OS cursor shapes: comment out to avoid log error messages
#if !defined(__ANDROID__) && !defined(IOS) && !defined(TVOS)
    if (!osShapeDirty_ || !GetSubsystem<Input>()->IsMouseVisible() || GetSubsystem<UI>()->GetCursor() != this)
        return;

    CursorShapeInfo& info = shapeInfos_[shape_];

    // Remove existing SDL cursor if is not a system shape while we should be using those, or vice versa
    if (info.osCursor_ && info.systemDefined_ != useSystemShapes_)
    {
        SDL_FreeCursor(info.osCursor_);
        info.osCursor_ = nullptr;
    }

    // Create SDL cursor now if necessary
    if (!info.osCursor_)
    {
        // Create a system default shape
        if (useSystemShapes_ && info.systemCursor_ >= 0 && info.systemCursor_ < CS_MAX_SHAPES)
        {
            info.osCursor_ = SDL_CreateSystemCursor((SDL_SystemCursor)osCursorLookup[info.systemCursor_]);
            info.systemDefined_ = true;
            if (!info.osCursor_)
                URHO3D_LOGERROR("Could not create system cursor");
        }
        // Create from image
        else if (info.image_)
        {
            SDL_Surface* surface = info.image_->GetSDLSurface(info.imageRect_);

            if (surface)
            {
                info.osCursor_ = SDL_CreateColorCursor(surface, info.hotSpot_.x_, info.hotSpot_.y_);
                info.systemDefined_ = false;
                if (!info.osCursor_)
                    URHO3D_LOGERROR("Could not create cursor from image " + info.image_->GetName());
                SDL_FreeSurface(surface);
            }
        }
    }

    if (info.osCursor_)
        SDL_SetCursor(info.osCursor_);

    osShapeDirty_ = false;
#endif
}

void Cursor::HandleMouseVisibleChanged(StringHash eventType, VariantMap& eventData)
{
    ApplyOSCursorShape();
}

}
=======
//
// Copyright (c) 2008-2019 the Urho3D project.
//
// Permission is hereby granted, free of charge, to any person obtaining a copy
// of this software and associated documentation files (the "Software"), to deal
// in the Software without restriction, including without limitation the rights
// to use, copy, modify, merge, publish, distribute, sublicense, and/or sell
// copies of the Software, and to permit persons to whom the Software is
// furnished to do so, subject to the following conditions:
//
// The above copyright notice and this permission notice shall be included in
// all copies or substantial portions of the Software.
//
// THE SOFTWARE IS PROVIDED "AS IS", WITHOUT WARRANTY OF ANY KIND, EXPRESS OR
// IMPLIED, INCLUDING BUT NOT LIMITED TO THE WARRANTIES OF MERCHANTABILITY,
// FITNESS FOR A PARTICULAR PURPOSE AND NONINFRINGEMENT. IN NO EVENT SHALL THE
// AUTHORS OR COPYRIGHT HOLDERS BE LIABLE FOR ANY CLAIM, DAMAGES OR OTHER
// LIABILITY, WHETHER IN AN ACTION OF CONTRACT, TORT OR OTHERWISE, ARISING FROM,
// OUT OF OR IN CONNECTION WITH THE SOFTWARE OR THE USE OR OTHER DEALINGS IN
// THE SOFTWARE.
//

#include "../Precompiled.h"

#include "../Core/Context.h"
#include "../Graphics/Texture2D.h"
#include "../Input/Input.h"
#include "../IO/Log.h"
#include "../Resource/ResourceCache.h"
#include "../UI/UI.h"

#include <SDL/SDL_mouse.h>

#include "../DebugNew.h"

namespace Urho3D
{

static const char* shapeNames[] =
{
    "Normal",
    "IBeam",
    "Cross",
    "ResizeVertical",
    "ResizeDiagonalTopRight",
    "ResizeHorizontal",
    "ResizeDiagonalTopLeft",
    "ResizeAll",
    "AcceptDrop",
    "RejectDrop",
    "Busy",
    "BusyArrow"
};

/// OS cursor shape lookup table matching cursor shape enumeration
#if !defined(__ANDROID__) && !defined(IOS) && !defined(TVOS)
static const int osCursorLookup[CS_MAX_SHAPES] =
{
    SDL_SYSTEM_CURSOR_ARROW,    // CS_NORMAL
    SDL_SYSTEM_CURSOR_IBEAM,     // CS_IBEAM
    SDL_SYSTEM_CURSOR_CROSSHAIR, // CS_CROSS
    SDL_SYSTEM_CURSOR_SIZENS,   // CS_RESIZEVERTICAL
    SDL_SYSTEM_CURSOR_SIZENESW, // CS_RESIZEDIAGONAL_TOPRIGHT
    SDL_SYSTEM_CURSOR_SIZEWE,   // CS_RESIZEHORIZONTAL
    SDL_SYSTEM_CURSOR_SIZENWSE, // CS_RESIZEDIAGONAL_TOPLEFT
    SDL_SYSTEM_CURSOR_SIZEALL,   // CS_RESIZE_ALL
    SDL_SYSTEM_CURSOR_HAND,     // CS_ACCEPTDROP
    SDL_SYSTEM_CURSOR_NO,       // CS_REJECTDROP
    SDL_SYSTEM_CURSOR_WAIT,   // CS_BUSY
    SDL_SYSTEM_CURSOR_WAITARROW // CS_BUSY_ARROW
};
#endif

extern const char* UI_CATEGORY;

Cursor::Cursor(Context* context) :
    BorderImage(context),
    shape_(shapeNames[CS_NORMAL]),
    useSystemShapes_(false),
    osShapeDirty_(false)
{
    // Define the defaults for system cursor usage.
    for (unsigned i = 0; i < CS_MAX_SHAPES; i++)
        shapeInfos_[shapeNames[i]] = CursorShapeInfo(i);

    // Subscribe to OS mouse cursor visibility changes to be able to reapply the cursor shape
    SubscribeToEvent(E_MOUSEVISIBLECHANGED, URHO3D_HANDLER(Cursor, HandleMouseVisibleChanged));
}

Cursor::~Cursor()
{
    for (HashMap<String, CursorShapeInfo>::Iterator i = shapeInfos_.Begin(); i != shapeInfos_.End(); ++i)
    {
        if (i->second_.osCursor_)
        {
            SDL_FreeCursor(i->second_.osCursor_);
            i->second_.osCursor_ = nullptr;
        }
    }
}

void Cursor::RegisterObject(Context* context)
{
    context->RegisterFactory<Cursor>(UI_CATEGORY);

    URHO3D_COPY_BASE_ATTRIBUTES(BorderImage);
    URHO3D_UPDATE_ATTRIBUTE_DEFAULT_VALUE("Priority", M_MAX_INT);
    URHO3D_ACCESSOR_ATTRIBUTE("Use System Shapes", GetUseSystemShapes, SetUseSystemShapes, bool, false, AM_FILE);
    URHO3D_MIXED_ACCESSOR_ATTRIBUTE("Shapes", GetShapesAttr, SetShapesAttr, VariantVector, Variant::emptyVariantVector, AM_FILE);
}

void Cursor::GetBatches(PODVector<UIBatch>& batches, PODVector<float>& vertexData, const IntRect& currentScissor)
{
    unsigned initialSize = vertexData.Size();
    const IntVector2& offset = shapeInfos_[shape_].hotSpot_;
    Vector2 floatOffset(-(float)offset.x_, -(float)offset.y_);

    BorderImage::GetBatches(batches, vertexData, currentScissor);
    for (unsigned i = initialSize; i < vertexData.Size(); i += 6)
    {
        vertexData[i] += floatOffset.x_;
        vertexData[i + 1] += floatOffset.y_;
    }
}

void Cursor::DefineShape(CursorShape shape, Image* image, const IntRect& imageRect, const IntVector2& hotSpot)
{
    if (shape < CS_NORMAL || shape >= CS_MAX_SHAPES)
    {
        URHO3D_LOGERROR("Shape index out of bounds, can not define cursor shape");
        return;
    }

    DefineShape(shapeNames[shape], image, imageRect, hotSpot);
}

void Cursor::DefineShape(const String& shape, Image* image, const IntRect& imageRect, const IntVector2& hotSpot)
{
    if (!image)
        return;

    auto* cache = GetSubsystem<ResourceCache>();

    if (!shapeInfos_.Contains(shape))
        shapeInfos_[shape] = CursorShapeInfo();

    CursorShapeInfo& info = shapeInfos_[shape];

    // Prefer to get the texture with same name from cache to prevent creating several copies of the texture
    info.texture_ = cache->GetResource<Texture2D>(image->GetName(), false);
    if (!info.texture_)
    {
        auto* texture = new Texture2D(context_);
        texture->SetData(SharedPtr<Image>(image));
        info.texture_ = texture;
    }

    info.image_ = image;
    info.imageRect_ = imageRect;
    info.hotSpot_ = hotSpot;

    // Remove existing SDL cursor
    if (info.osCursor_)
    {
        SDL_FreeCursor(info.osCursor_);
        info.osCursor_ = nullptr;
    }

    // Reset current shape if it was edited
    if (shape_ == shape)
    {
        shape_ = String::EMPTY;
        SetShape(shape);
    }
}


void Cursor::SetShape(const String& shape)
{
    if (shape == String::EMPTY || shape.Empty() || shape_ == shape || !shapeInfos_.Contains(shape))
        return;

    shape_ = shape;

    CursorShapeInfo& info = shapeInfos_[shape_];
    texture_ = info.texture_;
    imageRect_ = info.imageRect_;
    SetSize(info.imageRect_.Size());

    // To avoid flicker, the UI subsystem will apply the OS shape once per frame. Exception: if we are using the
    // busy shape, set it immediately as we may block before that
    osShapeDirty_ = true;
    if (shape_ == shapeNames[CS_BUSY])
        ApplyOSCursorShape();
}

void Cursor::SetShape(CursorShape shape)
{
    if (shape < CS_NORMAL || shape >= CS_MAX_SHAPES || shape_ == shapeNames[shape])
        return;

    SetShape(shapeNames[shape]);
}

void Cursor::SetUseSystemShapes(bool enable)
{
    if (enable != useSystemShapes_)
    {
        useSystemShapes_ = enable;
        // Reapply current shape
        osShapeDirty_ = true;
    }
}

void Cursor::SetShapesAttr(const VariantVector& value)
{
    if (!value.Size())
        return;

    for (VariantVector::ConstIterator i = value.Begin(); i != value.End(); ++i)
    {
        VariantVector shapeVector = i->GetVariantVector();
        if (shapeVector.Size() >= 4)
        {
            String shape = shapeVector[0].GetString();
            ResourceRef ref = shapeVector[1].GetResourceRef();
            IntRect imageRect = shapeVector[2].GetIntRect();
            IntVector2 hotSpot = shapeVector[3].GetIntVector2();

            DefineShape(shape, GetSubsystem<ResourceCache>()->GetResource<Image>(ref.name_), imageRect, hotSpot);
        }
    }
}

VariantVector Cursor::GetShapesAttr() const
{
    VariantVector ret;

    for (HashMap<String, CursorShapeInfo>::ConstIterator i = shapeInfos_.Begin(); i != shapeInfos_.End(); ++i)
    {
        if (i->second_.imageRect_ != IntRect::ZERO)
        {
            // Could use a map but this simplifies the UI xml.
            VariantVector shape;
            shape.Push(i->first_);
            shape.Push(GetResourceRef(i->second_.texture_, Texture2D::GetTypeStatic()));
            shape.Push(i->second_.imageRect_);
            shape.Push(i->second_.hotSpot_);
            ret.Push(shape);
        }
    }

    return ret;
}

void Cursor::ApplyOSCursorShape()
{
    // Mobile platforms do not support applying OS cursor shapes: comment out to avoid log error messages
#if !defined(__ANDROID__) && !defined(IOS) && !defined(TVOS)
    if (!osShapeDirty_ || !GetSubsystem<Input>()->IsMouseVisible() || GetSubsystem<UI>()->GetCursor() != this)
        return;

    CursorShapeInfo& info = shapeInfos_[shape_];

    // Remove existing SDL cursor if is not a system shape while we should be using those, or vice versa
    if (info.osCursor_ && info.systemDefined_ != useSystemShapes_)
    {
        SDL_FreeCursor(info.osCursor_);
        info.osCursor_ = nullptr;
    }

    // Create SDL cursor now if necessary
    if (!info.osCursor_)
    {
        // Create a system default shape
        if (useSystemShapes_ && info.systemCursor_ >= 0 && info.systemCursor_ < CS_MAX_SHAPES)
        {
            info.osCursor_ = SDL_CreateSystemCursor((SDL_SystemCursor)osCursorLookup[info.systemCursor_]);
            info.systemDefined_ = true;
            if (!info.osCursor_)
                URHO3D_LOGERROR("Could not create system cursor");
        }
        // Create from image
        else if (info.image_)
        {
            SDL_Surface* surface = info.image_->GetSDLSurface(info.imageRect_);

            if (surface)
            {
                info.osCursor_ = SDL_CreateColorCursor(surface, info.hotSpot_.x_, info.hotSpot_.y_);
                info.systemDefined_ = false;
                if (!info.osCursor_)
                    URHO3D_LOGERROR("Could not create cursor from image " + info.image_->GetName());
                SDL_FreeSurface(surface);
            }
        }
    }

    if (info.osCursor_)
        SDL_SetCursor(info.osCursor_);

    osShapeDirty_ = false;
#endif
}

void Cursor::HandleMouseVisibleChanged(StringHash eventType, VariantMap& eventData)
{
    ApplyOSCursorShape();
}

}
>>>>>>> a476f0c4
<|MERGE_RESOLUTION|>--- conflicted
+++ resolved
@@ -1,6 +1,5 @@
-<<<<<<< HEAD
-//
-// Copyright (c) 2008-2018 the Urho3D project.
+//
+// Copyright (c) 2008-2019 the Urho3D project.
 //
 // Permission is hereby granted, free of charge, to any person obtaining a copy
 // of this software and associated documentation files (the "Software"), to deal
@@ -309,317 +308,4 @@
     ApplyOSCursorShape();
 }
 
-}
-=======
-//
-// Copyright (c) 2008-2019 the Urho3D project.
-//
-// Permission is hereby granted, free of charge, to any person obtaining a copy
-// of this software and associated documentation files (the "Software"), to deal
-// in the Software without restriction, including without limitation the rights
-// to use, copy, modify, merge, publish, distribute, sublicense, and/or sell
-// copies of the Software, and to permit persons to whom the Software is
-// furnished to do so, subject to the following conditions:
-//
-// The above copyright notice and this permission notice shall be included in
-// all copies or substantial portions of the Software.
-//
-// THE SOFTWARE IS PROVIDED "AS IS", WITHOUT WARRANTY OF ANY KIND, EXPRESS OR
-// IMPLIED, INCLUDING BUT NOT LIMITED TO THE WARRANTIES OF MERCHANTABILITY,
-// FITNESS FOR A PARTICULAR PURPOSE AND NONINFRINGEMENT. IN NO EVENT SHALL THE
-// AUTHORS OR COPYRIGHT HOLDERS BE LIABLE FOR ANY CLAIM, DAMAGES OR OTHER
-// LIABILITY, WHETHER IN AN ACTION OF CONTRACT, TORT OR OTHERWISE, ARISING FROM,
-// OUT OF OR IN CONNECTION WITH THE SOFTWARE OR THE USE OR OTHER DEALINGS IN
-// THE SOFTWARE.
-//
-
-#include "../Precompiled.h"
-
-#include "../Core/Context.h"
-#include "../Graphics/Texture2D.h"
-#include "../Input/Input.h"
-#include "../IO/Log.h"
-#include "../Resource/ResourceCache.h"
-#include "../UI/UI.h"
-
-#include <SDL/SDL_mouse.h>
-
-#include "../DebugNew.h"
-
-namespace Urho3D
-{
-
-static const char* shapeNames[] =
-{
-    "Normal",
-    "IBeam",
-    "Cross",
-    "ResizeVertical",
-    "ResizeDiagonalTopRight",
-    "ResizeHorizontal",
-    "ResizeDiagonalTopLeft",
-    "ResizeAll",
-    "AcceptDrop",
-    "RejectDrop",
-    "Busy",
-    "BusyArrow"
-};
-
-/// OS cursor shape lookup table matching cursor shape enumeration
-#if !defined(__ANDROID__) && !defined(IOS) && !defined(TVOS)
-static const int osCursorLookup[CS_MAX_SHAPES] =
-{
-    SDL_SYSTEM_CURSOR_ARROW,    // CS_NORMAL
-    SDL_SYSTEM_CURSOR_IBEAM,     // CS_IBEAM
-    SDL_SYSTEM_CURSOR_CROSSHAIR, // CS_CROSS
-    SDL_SYSTEM_CURSOR_SIZENS,   // CS_RESIZEVERTICAL
-    SDL_SYSTEM_CURSOR_SIZENESW, // CS_RESIZEDIAGONAL_TOPRIGHT
-    SDL_SYSTEM_CURSOR_SIZEWE,   // CS_RESIZEHORIZONTAL
-    SDL_SYSTEM_CURSOR_SIZENWSE, // CS_RESIZEDIAGONAL_TOPLEFT
-    SDL_SYSTEM_CURSOR_SIZEALL,   // CS_RESIZE_ALL
-    SDL_SYSTEM_CURSOR_HAND,     // CS_ACCEPTDROP
-    SDL_SYSTEM_CURSOR_NO,       // CS_REJECTDROP
-    SDL_SYSTEM_CURSOR_WAIT,   // CS_BUSY
-    SDL_SYSTEM_CURSOR_WAITARROW // CS_BUSY_ARROW
-};
-#endif
-
-extern const char* UI_CATEGORY;
-
-Cursor::Cursor(Context* context) :
-    BorderImage(context),
-    shape_(shapeNames[CS_NORMAL]),
-    useSystemShapes_(false),
-    osShapeDirty_(false)
-{
-    // Define the defaults for system cursor usage.
-    for (unsigned i = 0; i < CS_MAX_SHAPES; i++)
-        shapeInfos_[shapeNames[i]] = CursorShapeInfo(i);
-
-    // Subscribe to OS mouse cursor visibility changes to be able to reapply the cursor shape
-    SubscribeToEvent(E_MOUSEVISIBLECHANGED, URHO3D_HANDLER(Cursor, HandleMouseVisibleChanged));
-}
-
-Cursor::~Cursor()
-{
-    for (HashMap<String, CursorShapeInfo>::Iterator i = shapeInfos_.Begin(); i != shapeInfos_.End(); ++i)
-    {
-        if (i->second_.osCursor_)
-        {
-            SDL_FreeCursor(i->second_.osCursor_);
-            i->second_.osCursor_ = nullptr;
-        }
-    }
-}
-
-void Cursor::RegisterObject(Context* context)
-{
-    context->RegisterFactory<Cursor>(UI_CATEGORY);
-
-    URHO3D_COPY_BASE_ATTRIBUTES(BorderImage);
-    URHO3D_UPDATE_ATTRIBUTE_DEFAULT_VALUE("Priority", M_MAX_INT);
-    URHO3D_ACCESSOR_ATTRIBUTE("Use System Shapes", GetUseSystemShapes, SetUseSystemShapes, bool, false, AM_FILE);
-    URHO3D_MIXED_ACCESSOR_ATTRIBUTE("Shapes", GetShapesAttr, SetShapesAttr, VariantVector, Variant::emptyVariantVector, AM_FILE);
-}
-
-void Cursor::GetBatches(PODVector<UIBatch>& batches, PODVector<float>& vertexData, const IntRect& currentScissor)
-{
-    unsigned initialSize = vertexData.Size();
-    const IntVector2& offset = shapeInfos_[shape_].hotSpot_;
-    Vector2 floatOffset(-(float)offset.x_, -(float)offset.y_);
-
-    BorderImage::GetBatches(batches, vertexData, currentScissor);
-    for (unsigned i = initialSize; i < vertexData.Size(); i += 6)
-    {
-        vertexData[i] += floatOffset.x_;
-        vertexData[i + 1] += floatOffset.y_;
-    }
-}
-
-void Cursor::DefineShape(CursorShape shape, Image* image, const IntRect& imageRect, const IntVector2& hotSpot)
-{
-    if (shape < CS_NORMAL || shape >= CS_MAX_SHAPES)
-    {
-        URHO3D_LOGERROR("Shape index out of bounds, can not define cursor shape");
-        return;
-    }
-
-    DefineShape(shapeNames[shape], image, imageRect, hotSpot);
-}
-
-void Cursor::DefineShape(const String& shape, Image* image, const IntRect& imageRect, const IntVector2& hotSpot)
-{
-    if (!image)
-        return;
-
-    auto* cache = GetSubsystem<ResourceCache>();
-
-    if (!shapeInfos_.Contains(shape))
-        shapeInfos_[shape] = CursorShapeInfo();
-
-    CursorShapeInfo& info = shapeInfos_[shape];
-
-    // Prefer to get the texture with same name from cache to prevent creating several copies of the texture
-    info.texture_ = cache->GetResource<Texture2D>(image->GetName(), false);
-    if (!info.texture_)
-    {
-        auto* texture = new Texture2D(context_);
-        texture->SetData(SharedPtr<Image>(image));
-        info.texture_ = texture;
-    }
-
-    info.image_ = image;
-    info.imageRect_ = imageRect;
-    info.hotSpot_ = hotSpot;
-
-    // Remove existing SDL cursor
-    if (info.osCursor_)
-    {
-        SDL_FreeCursor(info.osCursor_);
-        info.osCursor_ = nullptr;
-    }
-
-    // Reset current shape if it was edited
-    if (shape_ == shape)
-    {
-        shape_ = String::EMPTY;
-        SetShape(shape);
-    }
-}
-
-
-void Cursor::SetShape(const String& shape)
-{
-    if (shape == String::EMPTY || shape.Empty() || shape_ == shape || !shapeInfos_.Contains(shape))
-        return;
-
-    shape_ = shape;
-
-    CursorShapeInfo& info = shapeInfos_[shape_];
-    texture_ = info.texture_;
-    imageRect_ = info.imageRect_;
-    SetSize(info.imageRect_.Size());
-
-    // To avoid flicker, the UI subsystem will apply the OS shape once per frame. Exception: if we are using the
-    // busy shape, set it immediately as we may block before that
-    osShapeDirty_ = true;
-    if (shape_ == shapeNames[CS_BUSY])
-        ApplyOSCursorShape();
-}
-
-void Cursor::SetShape(CursorShape shape)
-{
-    if (shape < CS_NORMAL || shape >= CS_MAX_SHAPES || shape_ == shapeNames[shape])
-        return;
-
-    SetShape(shapeNames[shape]);
-}
-
-void Cursor::SetUseSystemShapes(bool enable)
-{
-    if (enable != useSystemShapes_)
-    {
-        useSystemShapes_ = enable;
-        // Reapply current shape
-        osShapeDirty_ = true;
-    }
-}
-
-void Cursor::SetShapesAttr(const VariantVector& value)
-{
-    if (!value.Size())
-        return;
-
-    for (VariantVector::ConstIterator i = value.Begin(); i != value.End(); ++i)
-    {
-        VariantVector shapeVector = i->GetVariantVector();
-        if (shapeVector.Size() >= 4)
-        {
-            String shape = shapeVector[0].GetString();
-            ResourceRef ref = shapeVector[1].GetResourceRef();
-            IntRect imageRect = shapeVector[2].GetIntRect();
-            IntVector2 hotSpot = shapeVector[3].GetIntVector2();
-
-            DefineShape(shape, GetSubsystem<ResourceCache>()->GetResource<Image>(ref.name_), imageRect, hotSpot);
-        }
-    }
-}
-
-VariantVector Cursor::GetShapesAttr() const
-{
-    VariantVector ret;
-
-    for (HashMap<String, CursorShapeInfo>::ConstIterator i = shapeInfos_.Begin(); i != shapeInfos_.End(); ++i)
-    {
-        if (i->second_.imageRect_ != IntRect::ZERO)
-        {
-            // Could use a map but this simplifies the UI xml.
-            VariantVector shape;
-            shape.Push(i->first_);
-            shape.Push(GetResourceRef(i->second_.texture_, Texture2D::GetTypeStatic()));
-            shape.Push(i->second_.imageRect_);
-            shape.Push(i->second_.hotSpot_);
-            ret.Push(shape);
-        }
-    }
-
-    return ret;
-}
-
-void Cursor::ApplyOSCursorShape()
-{
-    // Mobile platforms do not support applying OS cursor shapes: comment out to avoid log error messages
-#if !defined(__ANDROID__) && !defined(IOS) && !defined(TVOS)
-    if (!osShapeDirty_ || !GetSubsystem<Input>()->IsMouseVisible() || GetSubsystem<UI>()->GetCursor() != this)
-        return;
-
-    CursorShapeInfo& info = shapeInfos_[shape_];
-
-    // Remove existing SDL cursor if is not a system shape while we should be using those, or vice versa
-    if (info.osCursor_ && info.systemDefined_ != useSystemShapes_)
-    {
-        SDL_FreeCursor(info.osCursor_);
-        info.osCursor_ = nullptr;
-    }
-
-    // Create SDL cursor now if necessary
-    if (!info.osCursor_)
-    {
-        // Create a system default shape
-        if (useSystemShapes_ && info.systemCursor_ >= 0 && info.systemCursor_ < CS_MAX_SHAPES)
-        {
-            info.osCursor_ = SDL_CreateSystemCursor((SDL_SystemCursor)osCursorLookup[info.systemCursor_]);
-            info.systemDefined_ = true;
-            if (!info.osCursor_)
-                URHO3D_LOGERROR("Could not create system cursor");
-        }
-        // Create from image
-        else if (info.image_)
-        {
-            SDL_Surface* surface = info.image_->GetSDLSurface(info.imageRect_);
-
-            if (surface)
-            {
-                info.osCursor_ = SDL_CreateColorCursor(surface, info.hotSpot_.x_, info.hotSpot_.y_);
-                info.systemDefined_ = false;
-                if (!info.osCursor_)
-                    URHO3D_LOGERROR("Could not create cursor from image " + info.image_->GetName());
-                SDL_FreeSurface(surface);
-            }
-        }
-    }
-
-    if (info.osCursor_)
-        SDL_SetCursor(info.osCursor_);
-
-    osShapeDirty_ = false;
-#endif
-}
-
-void Cursor::HandleMouseVisibleChanged(StringHash eventType, VariantMap& eventData)
-{
-    ApplyOSCursorShape();
-}
-
-}
->>>>>>> a476f0c4
+}
<<<<<<< HEAD
//
// Copyright (c) 2008-2019 the Urho3D project.
//
// Permission is hereby granted, free of charge, to any person obtaining a copy
// of this software and associated documentation files (the "Software"), to deal
// in the Software without restriction, including without limitation the rights
// to use, copy, modify, merge, publish, distribute, sublicense, and/or sell
// copies of the Software, and to permit persons to whom the Software is
// furnished to do so, subject to the following conditions:
//
// The above copyright notice and this permission notice shall be included in
// all copies or substantial portions of the Software.
//
// THE SOFTWARE IS PROVIDED "AS IS", WITHOUT WARRANTY OF ANY KIND, EXPRESS OR
// IMPLIED, INCLUDING BUT NOT LIMITED TO THE WARRANTIES OF MERCHANTABILITY,
// FITNESS FOR A PARTICULAR PURPOSE AND NONINFRINGEMENT. IN NO EVENT SHALL THE
// AUTHORS OR COPYRIGHT HOLDERS BE LIABLE FOR ANY CLAIM, DAMAGES OR OTHER
// LIABILITY, WHETHER IN AN ACTION OF CONTRACT, TORT OR OTHERWISE, ARISING FROM,
// OUT OF OR IN CONNECTION WITH THE SOFTWARE OR THE USE OR OTHER DEALINGS IN
// THE SOFTWARE.
//

#pragma once

#include "../UI/BorderImage.h"

namespace Urho3D
{

/// %UI element that can be toggled between unchecked and checked state.
class URHO3D_API CheckBox : public BorderImage
{
    URHO3D_OBJECT(CheckBox, BorderImage);

public:
    /// Construct.
    explicit CheckBox(Context* context);
    /// Destruct.
    ~CheckBox() override;
    /// Register object factory.
    static void RegisterObject(Context* context);

    /// Return UI rendering batches.
    void GetBatches(ea::vector<UIBatch>& batches, ea::vector<float>& vertexData, const IntRect& currentScissor) override;
    /// React to mouse click begin.
    void OnClickBegin
        (const IntVector2& position, const IntVector2& screenPosition, int button, int buttons, int qualifiers, Cursor* cursor) override;
    /// React to a key press.
    void OnKey(Key key, MouseButtonFlags buttons, QualifierFlags qualifiers) override;

    /// Set checked state.
    void SetChecked(bool enable);
    /// Set checked image offset.
    void SetCheckedOffset(const IntVector2& offset);
    /// Set checked image offset.
    void SetCheckedOffset(int x, int y);

    /// Return whether is checked.
    bool IsChecked() const { return checked_; }

    /// Return checked image offset.
    const IntVector2& GetCheckedOffset() const { return checkedOffset_; }

protected:
    /// Checked image offset.
    IntVector2 checkedOffset_;
    /// Current checked state.
    bool checked_;
};

}
=======
//
// Copyright (c) 2008-2020 the Urho3D project.
//
// Permission is hereby granted, free of charge, to any person obtaining a copy
// of this software and associated documentation files (the "Software"), to deal
// in the Software without restriction, including without limitation the rights
// to use, copy, modify, merge, publish, distribute, sublicense, and/or sell
// copies of the Software, and to permit persons to whom the Software is
// furnished to do so, subject to the following conditions:
//
// The above copyright notice and this permission notice shall be included in
// all copies or substantial portions of the Software.
//
// THE SOFTWARE IS PROVIDED "AS IS", WITHOUT WARRANTY OF ANY KIND, EXPRESS OR
// IMPLIED, INCLUDING BUT NOT LIMITED TO THE WARRANTIES OF MERCHANTABILITY,
// FITNESS FOR A PARTICULAR PURPOSE AND NONINFRINGEMENT. IN NO EVENT SHALL THE
// AUTHORS OR COPYRIGHT HOLDERS BE LIABLE FOR ANY CLAIM, DAMAGES OR OTHER
// LIABILITY, WHETHER IN AN ACTION OF CONTRACT, TORT OR OTHERWISE, ARISING FROM,
// OUT OF OR IN CONNECTION WITH THE SOFTWARE OR THE USE OR OTHER DEALINGS IN
// THE SOFTWARE.
//

#pragma once

#include "../UI/BorderImage.h"

namespace Urho3D
{

/// %UI element that can be toggled between unchecked and checked state.
class URHO3D_API CheckBox : public BorderImage
{
    URHO3D_OBJECT(CheckBox, BorderImage);

public:
    /// Construct.
    explicit CheckBox(Context* context);
    /// Destruct.
    ~CheckBox() override;
    /// Register object factory.
    static void RegisterObject(Context* context);

    /// Return UI rendering batches.
    void GetBatches(PODVector<UIBatch>& batches, PODVector<float>& vertexData, const IntRect& currentScissor) override;
    /// React to mouse click begin.
    void OnClickBegin
        (const IntVector2& position, const IntVector2& screenPosition, int button, int buttons, int qualifiers, Cursor* cursor) override;
    /// React to a key press.
    void OnKey(Key key, MouseButtonFlags buttons, QualifierFlags qualifiers) override;

    /// Set checked state.
    void SetChecked(bool enable);
    /// Set checked image offset.
    void SetCheckedOffset(const IntVector2& offset);
    /// Set checked image offset.
    void SetCheckedOffset(int x, int y);

    /// Return whether is checked.
    bool IsChecked() const { return checked_; }

    /// Return checked image offset.
    const IntVector2& GetCheckedOffset() const { return checkedOffset_; }

protected:
    /// Checked image offset.
    IntVector2 checkedOffset_;
    /// Current checked state.
    bool checked_;
};

}
>>>>>>> 6296d22e
<|MERGE_RESOLUTION|>--- conflicted
+++ resolved
@@ -1,6 +1,5 @@
-<<<<<<< HEAD
 //
-// Copyright (c) 2008-2019 the Urho3D project.
+// Copyright (c) 2008-2020 the Urho3D project.
 //
 // Permission is hereby granted, free of charge, to any person obtaining a copy
 // of this software and associated documentation files (the "Software"), to deal
@@ -69,77 +68,4 @@
     bool checked_;
 };
 
-}
-=======
-//
-// Copyright (c) 2008-2020 the Urho3D project.
-//
-// Permission is hereby granted, free of charge, to any person obtaining a copy
-// of this software and associated documentation files (the "Software"), to deal
-// in the Software without restriction, including without limitation the rights
-// to use, copy, modify, merge, publish, distribute, sublicense, and/or sell
-// copies of the Software, and to permit persons to whom the Software is
-// furnished to do so, subject to the following conditions:
-//
-// The above copyright notice and this permission notice shall be included in
-// all copies or substantial portions of the Software.
-//
-// THE SOFTWARE IS PROVIDED "AS IS", WITHOUT WARRANTY OF ANY KIND, EXPRESS OR
-// IMPLIED, INCLUDING BUT NOT LIMITED TO THE WARRANTIES OF MERCHANTABILITY,
-// FITNESS FOR A PARTICULAR PURPOSE AND NONINFRINGEMENT. IN NO EVENT SHALL THE
-// AUTHORS OR COPYRIGHT HOLDERS BE LIABLE FOR ANY CLAIM, DAMAGES OR OTHER
-// LIABILITY, WHETHER IN AN ACTION OF CONTRACT, TORT OR OTHERWISE, ARISING FROM,
-// OUT OF OR IN CONNECTION WITH THE SOFTWARE OR THE USE OR OTHER DEALINGS IN
-// THE SOFTWARE.
-//
-
-#pragma once
-
-#include "../UI/BorderImage.h"
-
-namespace Urho3D
-{
-
-/// %UI element that can be toggled between unchecked and checked state.
-class URHO3D_API CheckBox : public BorderImage
-{
-    URHO3D_OBJECT(CheckBox, BorderImage);
-
-public:
-    /// Construct.
-    explicit CheckBox(Context* context);
-    /// Destruct.
-    ~CheckBox() override;
-    /// Register object factory.
-    static void RegisterObject(Context* context);
-
-    /// Return UI rendering batches.
-    void GetBatches(PODVector<UIBatch>& batches, PODVector<float>& vertexData, const IntRect& currentScissor) override;
-    /// React to mouse click begin.
-    void OnClickBegin
-        (const IntVector2& position, const IntVector2& screenPosition, int button, int buttons, int qualifiers, Cursor* cursor) override;
-    /// React to a key press.
-    void OnKey(Key key, MouseButtonFlags buttons, QualifierFlags qualifiers) override;
-
-    /// Set checked state.
-    void SetChecked(bool enable);
-    /// Set checked image offset.
-    void SetCheckedOffset(const IntVector2& offset);
-    /// Set checked image offset.
-    void SetCheckedOffset(int x, int y);
-
-    /// Return whether is checked.
-    bool IsChecked() const { return checked_; }
-
-    /// Return checked image offset.
-    const IntVector2& GetCheckedOffset() const { return checkedOffset_; }
-
-protected:
-    /// Checked image offset.
-    IntVector2 checkedOffset_;
-    /// Current checked state.
-    bool checked_;
-};
-
-}
->>>>>>> 6296d22e
+}
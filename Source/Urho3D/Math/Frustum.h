<<<<<<< HEAD
//
// Copyright (c) 2008-2018 the Urho3D project.
//
// Permission is hereby granted, free of charge, to any person obtaining a copy
// of this software and associated documentation files (the "Software"), to deal
// in the Software without restriction, including without limitation the rights
// to use, copy, modify, merge, publish, distribute, sublicense, and/or sell
// copies of the Software, and to permit persons to whom the Software is
// furnished to do so, subject to the following conditions:
//
// The above copyright notice and this permission notice shall be included in
// all copies or substantial portions of the Software.
//
// THE SOFTWARE IS PROVIDED "AS IS", WITHOUT WARRANTY OF ANY KIND, EXPRESS OR
// IMPLIED, INCLUDING BUT NOT LIMITED TO THE WARRANTIES OF MERCHANTABILITY,
// FITNESS FOR A PARTICULAR PURPOSE AND NONINFRINGEMENT. IN NO EVENT SHALL THE
// AUTHORS OR COPYRIGHT HOLDERS BE LIABLE FOR ANY CLAIM, DAMAGES OR OTHER
// LIABILITY, WHETHER IN AN ACTION OF CONTRACT, TORT OR OTHERWISE, ARISING FROM,
// OUT OF OR IN CONNECTION WITH THE SOFTWARE OR THE USE OR OTHER DEALINGS IN
// THE SOFTWARE.
//

#pragma once

#include "../Math/BoundingBox.h"
#include "../Math/Matrix3x4.h"
#include "../Math/Plane.h"
#include "../Math/Rect.h"
#include "../Math/Sphere.h"

namespace Urho3D
{

/// Frustum planes.
enum FrustumPlane
{
    PLANE_NEAR = 0,
    PLANE_LEFT,
    PLANE_RIGHT,
    PLANE_UP,
    PLANE_DOWN,
    PLANE_FAR,
};

static const unsigned NUM_FRUSTUM_PLANES = 6;
static const unsigned NUM_FRUSTUM_VERTICES = 8;

/// Convex constructed of 6 planes.
class URHO3D_API Frustum
{
public:
    /// Construct a degenerate frustum with all points at origin.
    Frustum() noexcept = default;

    /// Copy-construct from another frustum.
    Frustum(const Frustum& frustum) noexcept;

    /// Assign from another frustum.
    Frustum& operator =(const Frustum& rhs) noexcept;

    /// Define with projection parameters and a transform matrix.
    void
        Define(float fov, float aspectRatio, float zoom, float nearZ, float farZ, const Matrix3x4& transform = Matrix3x4::IDENTITY);
    /// Define with near and far dimension vectors and a transform matrix.
    void Define(const Vector3& near, const Vector3& far, const Matrix3x4& transform = Matrix3x4::IDENTITY);
    /// Define with a bounding box and a transform matrix.
    void Define(const BoundingBox& box, const Matrix3x4& transform = Matrix3x4::IDENTITY);
    /// Define from a projection or view-projection matrix.
    void Define(const Matrix4& projection);
    /// Define with orthographic projection parameters and a transform matrix.
    void DefineOrtho
        (float orthoSize, float aspectRatio, float zoom, float nearZ, float farZ, const Matrix3x4& transform = Matrix3x4::IDENTITY);
    /// Define a split (limited) frustum from a projection matrix, with near & far distances specified.
    void DefineSplit(const Matrix4& projection, float near, float far);
    /// Transform by a 3x3 matrix.
    void Transform(const Matrix3& transform);
    /// Transform by a 3x4 matrix.
    void Transform(const Matrix3x4& transform);

    /// Test if a point is inside or outside.
    Intersection IsInside(const Vector3& point) const
    {
        for (const auto& plane : planes_)
        {
            if (plane.Distance(point) < 0.0f)
                return OUTSIDE;
        }

        return INSIDE;
    }

    /// Test if a sphere is inside, outside or intersects.
    Intersection IsInside(const Sphere& sphere) const
    {
        bool allInside = true;
        for (const auto& plane : planes_)
        {
            float dist = plane.Distance(sphere.center_);
            if (dist < -sphere.radius_)
                return OUTSIDE;
            else if (dist < sphere.radius_)
                allInside = false;
        }

        return allInside ? INSIDE : INTERSECTS;
    }

    /// Test if a sphere if (partially) inside or outside.
    Intersection IsInsideFast(const Sphere& sphere) const
    {
        for (const auto& plane : planes_)
        {
            if (plane.Distance(sphere.center_) < -sphere.radius_)
                return OUTSIDE;
        }

        return INSIDE;
    }

    /// Test if a bounding box is inside, outside or intersects.
    Intersection IsInside(const BoundingBox& box) const
    {
        Vector3 center = box.Center();
        Vector3 edge = center - box.min_;
        bool allInside = true;

        for (const auto& plane : planes_)
        {
            float dist = plane.normal_.DotProduct(center) + plane.d_;
            float absDist = plane.absNormal_.DotProduct(edge);

            if (dist < -absDist)
                return OUTSIDE;
            else if (dist < absDist)
                allInside = false;
        }

        return allInside ? INSIDE : INTERSECTS;
    }

    /// Test if a bounding box is (partially) inside or outside.
    Intersection IsInsideFast(const BoundingBox& box) const
    {
        Vector3 center = box.Center();
        Vector3 edge = center - box.min_;

        for (const auto& plane : planes_)
        {
            float dist = plane.normal_.DotProduct(center) + plane.d_;
            float absDist = plane.absNormal_.DotProduct(edge);

            if (dist < -absDist)
                return OUTSIDE;
        }

        return INSIDE;
    }

    /// Return distance of a point to the frustum, or 0 if inside.
    float Distance(const Vector3& point) const
    {
        float distance = 0.0f;
        for (const auto& plane : planes_)
            distance = Max(-plane.Distance(point), distance);

        return distance;
    }

    /// Return transformed by a 3x3 matrix.
    Frustum Transformed(const Matrix3& transform) const;
    /// Return transformed by a 3x4 matrix.
    Frustum Transformed(const Matrix3x4& transform) const;
    /// Return projected by a 4x4 projection matrix.
    Rect Projected(const Matrix4& projection) const;

    /// Update the planes. Called internally.
    void UpdatePlanes();

    /// Frustum planes.
    Plane planes_[NUM_FRUSTUM_PLANES];
    /// Frustum vertices.
    Vector3 vertices_[NUM_FRUSTUM_VERTICES];
};

}
=======
//
// Copyright (c) 2008-2019 the Urho3D project.
//
// Permission is hereby granted, free of charge, to any person obtaining a copy
// of this software and associated documentation files (the "Software"), to deal
// in the Software without restriction, including without limitation the rights
// to use, copy, modify, merge, publish, distribute, sublicense, and/or sell
// copies of the Software, and to permit persons to whom the Software is
// furnished to do so, subject to the following conditions:
//
// The above copyright notice and this permission notice shall be included in
// all copies or substantial portions of the Software.
//
// THE SOFTWARE IS PROVIDED "AS IS", WITHOUT WARRANTY OF ANY KIND, EXPRESS OR
// IMPLIED, INCLUDING BUT NOT LIMITED TO THE WARRANTIES OF MERCHANTABILITY,
// FITNESS FOR A PARTICULAR PURPOSE AND NONINFRINGEMENT. IN NO EVENT SHALL THE
// AUTHORS OR COPYRIGHT HOLDERS BE LIABLE FOR ANY CLAIM, DAMAGES OR OTHER
// LIABILITY, WHETHER IN AN ACTION OF CONTRACT, TORT OR OTHERWISE, ARISING FROM,
// OUT OF OR IN CONNECTION WITH THE SOFTWARE OR THE USE OR OTHER DEALINGS IN
// THE SOFTWARE.
//

#pragma once

#include "../Math/BoundingBox.h"
#include "../Math/Matrix3x4.h"
#include "../Math/Plane.h"
#include "../Math/Rect.h"
#include "../Math/Sphere.h"

namespace Urho3D
{

/// Frustum planes.
enum FrustumPlane
{
    PLANE_NEAR = 0,
    PLANE_LEFT,
    PLANE_RIGHT,
    PLANE_UP,
    PLANE_DOWN,
    PLANE_FAR,
};

static const unsigned NUM_FRUSTUM_PLANES = 6;
static const unsigned NUM_FRUSTUM_VERTICES = 8;

/// Convex constructed of 6 planes.
class URHO3D_API Frustum
{
public:
    /// Construct a degenerate frustum with all points at origin.
    Frustum() noexcept = default;

    /// Copy-construct from another frustum.
    Frustum(const Frustum& frustum) noexcept;

    /// Assign from another frustum.
    Frustum& operator =(const Frustum& rhs) noexcept;

    /// Define with projection parameters and a transform matrix.
    void
        Define(float fov, float aspectRatio, float zoom, float nearZ, float farZ, const Matrix3x4& transform = Matrix3x4::IDENTITY);
    /// Define with near and far dimension vectors and a transform matrix.
    void Define(const Vector3& near, const Vector3& far, const Matrix3x4& transform = Matrix3x4::IDENTITY);
    /// Define with a bounding box and a transform matrix.
    void Define(const BoundingBox& box, const Matrix3x4& transform = Matrix3x4::IDENTITY);
    /// Define from a projection or view-projection matrix.
    void Define(const Matrix4& projection);
    /// Define with orthographic projection parameters and a transform matrix.
    void DefineOrtho
        (float orthoSize, float aspectRatio, float zoom, float nearZ, float farZ, const Matrix3x4& transform = Matrix3x4::IDENTITY);
    /// Define a split (limited) frustum from a projection matrix, with near & far distances specified.
    void DefineSplit(const Matrix4& projection, float near, float far);
    /// Transform by a 3x3 matrix.
    void Transform(const Matrix3& transform);
    /// Transform by a 3x4 matrix.
    void Transform(const Matrix3x4& transform);

    /// Test if a point is inside or outside.
    Intersection IsInside(const Vector3& point) const
    {
        for (const auto& plane : planes_)
        {
            if (plane.Distance(point) < 0.0f)
                return OUTSIDE;
        }

        return INSIDE;
    }

    /// Test if a sphere is inside, outside or intersects.
    Intersection IsInside(const Sphere& sphere) const
    {
        bool allInside = true;
        for (const auto& plane : planes_)
        {
            float dist = plane.Distance(sphere.center_);
            if (dist < -sphere.radius_)
                return OUTSIDE;
            else if (dist < sphere.radius_)
                allInside = false;
        }

        return allInside ? INSIDE : INTERSECTS;
    }

    /// Test if a sphere if (partially) inside or outside.
    Intersection IsInsideFast(const Sphere& sphere) const
    {
        for (const auto& plane : planes_)
        {
            if (plane.Distance(sphere.center_) < -sphere.radius_)
                return OUTSIDE;
        }

        return INSIDE;
    }

    /// Test if a bounding box is inside, outside or intersects.
    Intersection IsInside(const BoundingBox& box) const
    {
        Vector3 center = box.Center();
        Vector3 edge = center - box.min_;
        bool allInside = true;

        for (const auto& plane : planes_)
        {
            float dist = plane.normal_.DotProduct(center) + plane.d_;
            float absDist = plane.absNormal_.DotProduct(edge);

            if (dist < -absDist)
                return OUTSIDE;
            else if (dist < absDist)
                allInside = false;
        }

        return allInside ? INSIDE : INTERSECTS;
    }

    /// Test if a bounding box is (partially) inside or outside.
    Intersection IsInsideFast(const BoundingBox& box) const
    {
        Vector3 center = box.Center();
        Vector3 edge = center - box.min_;

        for (const auto& plane : planes_)
        {
            float dist = plane.normal_.DotProduct(center) + plane.d_;
            float absDist = plane.absNormal_.DotProduct(edge);

            if (dist < -absDist)
                return OUTSIDE;
        }

        return INSIDE;
    }

    /// Return distance of a point to the frustum, or 0 if inside.
    float Distance(const Vector3& point) const
    {
        float distance = 0.0f;
        for (const auto& plane : planes_)
            distance = Max(-plane.Distance(point), distance);

        return distance;
    }

    /// Return transformed by a 3x3 matrix.
    Frustum Transformed(const Matrix3& transform) const;
    /// Return transformed by a 3x4 matrix.
    Frustum Transformed(const Matrix3x4& transform) const;
    /// Return projected by a 4x4 projection matrix.
    Rect Projected(const Matrix4& projection) const;

    /// Update the planes. Called internally.
    void UpdatePlanes();

    /// Frustum planes.
    Plane planes_[NUM_FRUSTUM_PLANES];
    /// Frustum vertices.
    Vector3 vertices_[NUM_FRUSTUM_VERTICES];
};

}
>>>>>>> a476f0c4
<|MERGE_RESOLUTION|>--- conflicted
+++ resolved
@@ -1,190 +1,3 @@
-<<<<<<< HEAD
-//
-// Copyright (c) 2008-2018 the Urho3D project.
-//
-// Permission is hereby granted, free of charge, to any person obtaining a copy
-// of this software and associated documentation files (the "Software"), to deal
-// in the Software without restriction, including without limitation the rights
-// to use, copy, modify, merge, publish, distribute, sublicense, and/or sell
-// copies of the Software, and to permit persons to whom the Software is
-// furnished to do so, subject to the following conditions:
-//
-// The above copyright notice and this permission notice shall be included in
-// all copies or substantial portions of the Software.
-//
-// THE SOFTWARE IS PROVIDED "AS IS", WITHOUT WARRANTY OF ANY KIND, EXPRESS OR
-// IMPLIED, INCLUDING BUT NOT LIMITED TO THE WARRANTIES OF MERCHANTABILITY,
-// FITNESS FOR A PARTICULAR PURPOSE AND NONINFRINGEMENT. IN NO EVENT SHALL THE
-// AUTHORS OR COPYRIGHT HOLDERS BE LIABLE FOR ANY CLAIM, DAMAGES OR OTHER
-// LIABILITY, WHETHER IN AN ACTION OF CONTRACT, TORT OR OTHERWISE, ARISING FROM,
-// OUT OF OR IN CONNECTION WITH THE SOFTWARE OR THE USE OR OTHER DEALINGS IN
-// THE SOFTWARE.
-//
-
-#pragma once
-
-#include "../Math/BoundingBox.h"
-#include "../Math/Matrix3x4.h"
-#include "../Math/Plane.h"
-#include "../Math/Rect.h"
-#include "../Math/Sphere.h"
-
-namespace Urho3D
-{
-
-/// Frustum planes.
-enum FrustumPlane
-{
-    PLANE_NEAR = 0,
-    PLANE_LEFT,
-    PLANE_RIGHT,
-    PLANE_UP,
-    PLANE_DOWN,
-    PLANE_FAR,
-};
-
-static const unsigned NUM_FRUSTUM_PLANES = 6;
-static const unsigned NUM_FRUSTUM_VERTICES = 8;
-
-/// Convex constructed of 6 planes.
-class URHO3D_API Frustum
-{
-public:
-    /// Construct a degenerate frustum with all points at origin.
-    Frustum() noexcept = default;
-
-    /// Copy-construct from another frustum.
-    Frustum(const Frustum& frustum) noexcept;
-
-    /// Assign from another frustum.
-    Frustum& operator =(const Frustum& rhs) noexcept;
-
-    /// Define with projection parameters and a transform matrix.
-    void
-        Define(float fov, float aspectRatio, float zoom, float nearZ, float farZ, const Matrix3x4& transform = Matrix3x4::IDENTITY);
-    /// Define with near and far dimension vectors and a transform matrix.
-    void Define(const Vector3& near, const Vector3& far, const Matrix3x4& transform = Matrix3x4::IDENTITY);
-    /// Define with a bounding box and a transform matrix.
-    void Define(const BoundingBox& box, const Matrix3x4& transform = Matrix3x4::IDENTITY);
-    /// Define from a projection or view-projection matrix.
-    void Define(const Matrix4& projection);
-    /// Define with orthographic projection parameters and a transform matrix.
-    void DefineOrtho
-        (float orthoSize, float aspectRatio, float zoom, float nearZ, float farZ, const Matrix3x4& transform = Matrix3x4::IDENTITY);
-    /// Define a split (limited) frustum from a projection matrix, with near & far distances specified.
-    void DefineSplit(const Matrix4& projection, float near, float far);
-    /// Transform by a 3x3 matrix.
-    void Transform(const Matrix3& transform);
-    /// Transform by a 3x4 matrix.
-    void Transform(const Matrix3x4& transform);
-
-    /// Test if a point is inside or outside.
-    Intersection IsInside(const Vector3& point) const
-    {
-        for (const auto& plane : planes_)
-        {
-            if (plane.Distance(point) < 0.0f)
-                return OUTSIDE;
-        }
-
-        return INSIDE;
-    }
-
-    /// Test if a sphere is inside, outside or intersects.
-    Intersection IsInside(const Sphere& sphere) const
-    {
-        bool allInside = true;
-        for (const auto& plane : planes_)
-        {
-            float dist = plane.Distance(sphere.center_);
-            if (dist < -sphere.radius_)
-                return OUTSIDE;
-            else if (dist < sphere.radius_)
-                allInside = false;
-        }
-
-        return allInside ? INSIDE : INTERSECTS;
-    }
-
-    /// Test if a sphere if (partially) inside or outside.
-    Intersection IsInsideFast(const Sphere& sphere) const
-    {
-        for (const auto& plane : planes_)
-        {
-            if (plane.Distance(sphere.center_) < -sphere.radius_)
-                return OUTSIDE;
-        }
-
-        return INSIDE;
-    }
-
-    /// Test if a bounding box is inside, outside or intersects.
-    Intersection IsInside(const BoundingBox& box) const
-    {
-        Vector3 center = box.Center();
-        Vector3 edge = center - box.min_;
-        bool allInside = true;
-
-        for (const auto& plane : planes_)
-        {
-            float dist = plane.normal_.DotProduct(center) + plane.d_;
-            float absDist = plane.absNormal_.DotProduct(edge);
-
-            if (dist < -absDist)
-                return OUTSIDE;
-            else if (dist < absDist)
-                allInside = false;
-        }
-
-        return allInside ? INSIDE : INTERSECTS;
-    }
-
-    /// Test if a bounding box is (partially) inside or outside.
-    Intersection IsInsideFast(const BoundingBox& box) const
-    {
-        Vector3 center = box.Center();
-        Vector3 edge = center - box.min_;
-
-        for (const auto& plane : planes_)
-        {
-            float dist = plane.normal_.DotProduct(center) + plane.d_;
-            float absDist = plane.absNormal_.DotProduct(edge);
-
-            if (dist < -absDist)
-                return OUTSIDE;
-        }
-
-        return INSIDE;
-    }
-
-    /// Return distance of a point to the frustum, or 0 if inside.
-    float Distance(const Vector3& point) const
-    {
-        float distance = 0.0f;
-        for (const auto& plane : planes_)
-            distance = Max(-plane.Distance(point), distance);
-
-        return distance;
-    }
-
-    /// Return transformed by a 3x3 matrix.
-    Frustum Transformed(const Matrix3& transform) const;
-    /// Return transformed by a 3x4 matrix.
-    Frustum Transformed(const Matrix3x4& transform) const;
-    /// Return projected by a 4x4 projection matrix.
-    Rect Projected(const Matrix4& projection) const;
-
-    /// Update the planes. Called internally.
-    void UpdatePlanes();
-
-    /// Frustum planes.
-    Plane planes_[NUM_FRUSTUM_PLANES];
-    /// Frustum vertices.
-    Vector3 vertices_[NUM_FRUSTUM_VERTICES];
-};
-
-}
-=======
 //
 // Copyright (c) 2008-2019 the Urho3D project.
 //
@@ -369,5 +182,4 @@
     Vector3 vertices_[NUM_FRUSTUM_VERTICES];
 };
 
-}
->>>>>>> a476f0c4
+}